[package]
authors = ['Manta Network']
build = 'build.rs'
description = 'Manta Parachain Node.'
edition = '2018'
homepage = 'https://manta.network'
license = 'GPL-3.0'
name = 'manta'
repository = 'https://github.com/Manta-Network/Manta/'
version = '3.0.9'

[package.metadata.docs.rs]
targets = ['x86_64-unknown-linux-gnu']

[dependencies]
<<<<<<< HEAD
derive_more = '0.99.16'
=======
>>>>>>> 897ca3fb
log = "0.4.13"
codec = { package = 'parity-scale-codec', version = '2.3.1' }
cfg-if = "1.0.0"
structopt = "0.3.8"
serde = { version = "1.0.119", features = ["derive"] }
hex-literal = "0.3.3"
async-trait = "0.1.42"
futures = "0.3.14"

# Substrate frames
<<<<<<< HEAD
frame-benchmarking = { git = 'https://github.com/paritytech/substrate.git', branch = "polkadot-v0.9.12" }
frame-benchmarking-cli = { git = 'https://github.com/paritytech/substrate.git', branch = "polkadot-v0.9.12" }
try-runtime-cli = { git = "https://github.com/paritytech/substrate", branch = "polkadot-v0.9.12", optional = true }
=======
frame-benchmarking = { git = 'https://github.com/paritytech/substrate.git', branch = "polkadot-v0.9.11" }
frame-benchmarking-cli = { git = 'https://github.com/paritytech/substrate.git', branch = "polkadot-v0.9.11" }
>>>>>>> 897ca3fb

# RPC related dependencies
jsonrpc-core = "18.0.0"
frame-rpc-system = { package = "substrate-frame-rpc-system", git = "https://github.com/paritytech/substrate", branch = "polkadot-v0.9.12" }
pallet-transaction-payment-rpc = { git = 'https://github.com/paritytech/substrate.git', branch = "polkadot-v0.9.12" }
sc-transaction-pool-api = { git = "https://github.com/paritytech/substrate", branch = "polkadot-v0.9.12" }

# Substrate client dependencies
sc-basic-authorship = { git = 'https://github.com/paritytech/substrate.git', branch = "polkadot-v0.9.12" }
sc-chain-spec = { git = 'https://github.com/paritytech/substrate.git', branch = "polkadot-v0.9.12" }
sc-cli = { git = 'https://github.com/paritytech/substrate.git', branch = "polkadot-v0.9.12" }
sc-consensus = { git = 'https://github.com/paritytech/substrate.git', branch = "polkadot-v0.9.12" }
sc-executor = { git = 'https://github.com/paritytech/substrate.git', branch = "polkadot-v0.9.12" }
sc-client-api = { git = 'https://github.com/paritytech/substrate.git', branch = "polkadot-v0.9.12" }
sc-keystore = { git = 'https://github.com/paritytech/substrate.git', branch = "polkadot-v0.9.12" }
sc-network = { git = "https://github.com/paritytech/substrate", branch = "polkadot-v0.9.12" }
sc-rpc = { git = 'https://github.com/paritytech/substrate.git', branch = "polkadot-v0.9.12" }
sc-rpc-api = { git = 'https://github.com/paritytech/substrate.git', branch = "polkadot-v0.9.12" }
sc-service = { git = 'https://github.com/paritytech/substrate.git', branch = "polkadot-v0.9.12" }
sc-telemetry = { git = 'https://github.com/paritytech/substrate.git', branch = "polkadot-v0.9.12" }
sc-transaction-pool = { git = 'https://github.com/paritytech/substrate.git', branch = "polkadot-v0.9.12" }
sc-tracing = { git = 'https://github.com/paritytech/substrate.git', branch = "polkadot-v0.9.12" }

# Substrate primitives
sp-api = { git = 'https://github.com/paritytech/substrate.git', branch = "polkadot-v0.9.12" }
sp-block-builder = { git = 'https://github.com/paritytech/substrate.git', branch = "polkadot-v0.9.12" }
sp-consensus = { git = 'https://github.com/paritytech/substrate.git', branch = "polkadot-v0.9.12" }
sp-consensus-aura = { git = 'https://github.com/paritytech/substrate.git', branch = "polkadot-v0.9.12" }
sp-blockchain = { git = 'https://github.com/paritytech/substrate.git', branch = "polkadot-v0.9.12" }
sp-core = { git = 'https://github.com/paritytech/substrate.git', branch = "polkadot-v0.9.12" }
sp-inherents = { git = 'https://github.com/paritytech/substrate.git', branch = "polkadot-v0.9.12" }
sp-keystore = { git = "https://github.com/paritytech/substrate", branch = "polkadot-v0.9.12" }
sp-offchain = { git = 'https://github.com/paritytech/substrate.git', branch = "polkadot-v0.9.12" }
sp-io = { git = "https://github.com/paritytech/substrate", branch = "polkadot-v0.9.12" }
sp-runtime = { git = 'https://github.com/paritytech/substrate.git', branch = "polkadot-v0.9.12" }
sp-session = { git = 'https://github.com/paritytech/substrate.git', branch = "polkadot-v0.9.12" }
sp-timestamp = { git = 'https://github.com/paritytech/substrate.git', branch = "polkadot-v0.9.12" }
sp-transaction-pool = { git = 'https://github.com/paritytech/substrate.git', branch = "polkadot-v0.9.12" }
substrate-prometheus-endpoint = { git = "https://github.com/paritytech/substrate", branch = "polkadot-v0.9.12" }

# Cumulus dependencies
cumulus-client-cli = { git = 'https://github.com/paritytech/cumulus.git', branch = "polkadot-v0.9.12" }
cumulus-client-consensus-common = { git = 'https://github.com/paritytech/cumulus.git', branch = "polkadot-v0.9.12" }
cumulus-client-consensus-aura = { git = 'https://github.com/paritytech/cumulus.git', branch = "polkadot-v0.9.12" }
cumulus-client-consensus-relay-chain = { git = 'https://github.com/paritytech/cumulus.git', branch = "polkadot-v0.9.12" }
cumulus-client-network = { git = 'https://github.com/paritytech/cumulus.git', branch = "polkadot-v0.9.12" }
cumulus-primitives-core = { git = 'https://github.com/paritytech/cumulus.git', branch = "polkadot-v0.9.12" }
cumulus-primitives-parachain-inherent = { git = 'https://github.com/paritytech/cumulus.git', branch = "polkadot-v0.9.12" }
cumulus-client-service = { git = 'https://github.com/paritytech/cumulus.git', branch = "polkadot-v0.9.12" }

# Polkadot dependencies
polkadot-cli = { git = 'https://github.com/paritytech/polkadot.git', branch = "release-v0.9.12" }
polkadot-parachain = { git = 'https://github.com/paritytech/polkadot.git', branch = "release-v0.9.12" }
polkadot-primitives = { git = 'https://github.com/paritytech/polkadot.git', branch = "release-v0.9.12" }
polkadot-service = { git = 'https://github.com/paritytech/polkadot.git', branch = "release-v0.9.12" }

# Self dependencies
calamari-runtime = { path = '../runtime/calamari'}
manta-runtime = { path = '../runtime/manta'}
manta-primitives = { path = '../runtime/primitives' }

[build-dependencies]
substrate-build-script-utils = { git = 'https://github.com/paritytech/substrate.git', branch = "polkadot-v0.9.12" }

[features]
runtime-benchmarks = [
	'polkadot-service/runtime-benchmarks',
	'manta-runtime/runtime-benchmarks',
]<|MERGE_RESOLUTION|>--- conflicted
+++ resolved
@@ -13,10 +13,6 @@
 targets = ['x86_64-unknown-linux-gnu']
 
 [dependencies]
-<<<<<<< HEAD
-derive_more = '0.99.16'
-=======
->>>>>>> 897ca3fb
 log = "0.4.13"
 codec = { package = 'parity-scale-codec', version = '2.3.1' }
 cfg-if = "1.0.0"
@@ -27,14 +23,8 @@
 futures = "0.3.14"
 
 # Substrate frames
-<<<<<<< HEAD
 frame-benchmarking = { git = 'https://github.com/paritytech/substrate.git', branch = "polkadot-v0.9.12" }
 frame-benchmarking-cli = { git = 'https://github.com/paritytech/substrate.git', branch = "polkadot-v0.9.12" }
-try-runtime-cli = { git = "https://github.com/paritytech/substrate", branch = "polkadot-v0.9.12", optional = true }
-=======
-frame-benchmarking = { git = 'https://github.com/paritytech/substrate.git', branch = "polkadot-v0.9.11" }
-frame-benchmarking-cli = { git = 'https://github.com/paritytech/substrate.git', branch = "polkadot-v0.9.11" }
->>>>>>> 897ca3fb
 
 # RPC related dependencies
 jsonrpc-core = "18.0.0"
