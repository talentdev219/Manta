--- conflicted
+++ resolved
@@ -38,23 +38,6 @@
 frame-try-runtime = { git = "https://github.com/paritytech/substrate", default-features = false, optional = true, branch = "polkadot-v0.9.10" }
 
 # Substrate pallets
-<<<<<<< HEAD
-pallet-aura = { git = 'https://github.com/paritytech/substrate.git', default-features = false, branch = "polkadot-v0.9.9" }
-pallet-authorship = { git = 'https://github.com/paritytech/substrate.git', default-features = false, branch = "polkadot-v0.9.9" }
-pallet-balances = { git = 'https://github.com/paritytech/substrate.git', default-features = false, branch = "polkadot-v0.9.9" }
-pallet-multisig = { git = 'https://github.com/paritytech/substrate.git', default-features = false, branch = "polkadot-v0.9.9" }
-pallet-session = { git = 'https://github.com/paritytech/substrate.git', default-features = false, branch = "polkadot-v0.9.9" }
-pallet-sudo = { git = 'https://github.com/paritytech/substrate.git', default-features = false, branch = "polkadot-v0.9.9" }
-pallet-timestamp = { git = 'https://github.com/paritytech/substrate.git', default-features = false, branch = "polkadot-v0.9.9" }
-pallet-transaction-payment = { git = 'https://github.com/paritytech/substrate.git', default-features = false, branch = "polkadot-v0.9.9" }
-pallet-transaction-payment-rpc-runtime-api = { git = 'https://github.com/paritytech/substrate.git', default-features = false, branch = "polkadot-v0.9.9" }
-pallet-utility = { git = 'https://github.com/paritytech/substrate.git', default-features = false, branch = "polkadot-v0.9.9" }
-pallet-collective = { git = "https://github.com/paritytech/substrate.git", default-features = false, branch = "polkadot-v0.9.9" }
-pallet-democracy = { git = "https://github.com/paritytech/substrate.git", default-features = false, branch = "polkadot-v0.9.9" }
-pallet-scheduler = { git = "https://github.com/paritytech/substrate.git", default-features = false, branch = "polkadot-v0.9.9" }
-pallet-treasury = { git = "https://github.com/paritytech/substrate.git", default-features = false, branch = "polkadot-v0.9.9" }
-pallet-membership = { git = "https://github.com/paritytech/substrate.git", default-features = false, branch = "polkadot-v0.9.9" }
-=======
 pallet-aura = { git = 'https://github.com/paritytech/substrate.git', default-features = false, branch = "polkadot-v0.9.10" }
 pallet-authorship = { git = 'https://github.com/paritytech/substrate.git', default-features = false, branch = "polkadot-v0.9.10" }
 pallet-balances = { git = 'https://github.com/paritytech/substrate.git', default-features = false, branch = "polkadot-v0.9.10" }
@@ -65,7 +48,11 @@
 pallet-transaction-payment = { git = 'https://github.com/paritytech/substrate.git', default-features = false, branch = "polkadot-v0.9.10" }
 pallet-transaction-payment-rpc-runtime-api = { git = 'https://github.com/paritytech/substrate.git', default-features = false, branch = "polkadot-v0.9.10" }
 pallet-utility = { git = 'https://github.com/paritytech/substrate.git', default-features = false, branch = "polkadot-v0.9.10" }
->>>>>>> ba33d01d
+pallet-collective = { git = "https://github.com/paritytech/substrate.git", default-features = false, branch = "polkadot-v0.9.10" }
+pallet-democracy = { git = "https://github.com/paritytech/substrate.git", default-features = false, branch = "polkadot-v0.9.10" }
+pallet-scheduler = { git = "https://github.com/paritytech/substrate.git", default-features = false, branch = "polkadot-v0.9.10" }
+pallet-treasury = { git = "https://github.com/paritytech/substrate.git", default-features = false, branch = "polkadot-v0.9.10" }
+pallet-membership = { git = "https://github.com/paritytech/substrate.git", default-features = false, branch = "polkadot-v0.9.10" }
 
 # Cumulus dependencies
 cumulus-pallet-aura-ext = { git = 'https://github.com/paritytech/cumulus.git', default-features = false, branch = "polkadot-v0.9.10" }
