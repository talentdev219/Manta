// Copyright 2020-2022 Manta Network.
// This file is part of Manta.
//
// Manta is free software: you can redistribute it and/or modify
// it under the terms of the GNU General Public License as published by
// the Free Software Foundation, either version 3 of the License, or
// (at your option) any later version.
//
// Manta is distributed in the hope that it will be useful,
// but WITHOUT ANY WARRANTY; without even the implied warranty of
// MERCHANTABILITY or FITNESS FOR A PARTICULAR PURPOSE.  See the
// GNU General Public License for more details.
//
// You should have received a copy of the GNU General Public License
// along with Manta.  If not, see <http://www.gnu.org/licenses/>.

//! Calamari Parachain runtime.

#![cfg_attr(not(feature = "std"), no_std)]
#![recursion_limit = "256"]

// Make the WASM binary available.
#[cfg(feature = "std")]
include!(concat!(env!("OUT_DIR"), "/wasm_binary.rs"));

use sp_api::impl_runtime_apis;
use sp_core::{crypto::KeyTypeId, OpaqueMetadata};
use sp_runtime::{
	create_runtime_str, generic, impl_opaque_keys,
	traits::{AccountIdLookup, BlakeTwo256, Block as BlockT},
	transaction_validity::{TransactionSource, TransactionValidity},
	ApplyExtrinsicResult,
};

use sp_core::u32_trait::{_1, _2, _3, _4, _5};
use sp_std::{cmp::Ordering, prelude::*};
#[cfg(feature = "std")]
use sp_version::NativeVersion;
use sp_version::RuntimeVersion;

use frame_support::{
	construct_runtime, match_type, parameter_types,
	traits::{Contains, Currency, EnsureOneOf, Everything, Nothing, PrivilegeCmp},
	weights::{
		constants::{BlockExecutionWeight, ExtrinsicBaseWeight, WEIGHT_PER_SECOND},
		DispatchClass, IdentityFee, Weight,
	},
	PalletId,
};
use frame_system::{
	limits::{BlockLength, BlockWeights},
	EnsureRoot,
};
use manta_primitives::{
	time::*, AccountId, AuraId, Balance, BlockNumber, Hash, Header, Index, Signature,
};
use sp_runtime::{Perbill, Permill};

#[cfg(any(feature = "std", test))]
pub use sp_runtime::BuildStorage;

// Polkadot imports
use pallet_xcm::XcmPassthrough;
use polkadot_parachain::primitives::Sibling;
use polkadot_runtime_common::{BlockHashCount, RocksDbWeight, SlowAdjustingFeeUpdate};
use xcm::latest::prelude::*;
use xcm_builder::{
	AccountId32Aliases, AllowKnownQueryResponses, AllowSubscriptionsFrom,
	AllowTopLevelPaidExecutionFrom, AllowUnpaidExecutionFrom, CurrencyAdapter, EnsureXcmOrigin,
	FixedWeightBounds, IsConcrete, LocationInverter, NativeAsset, ParentAsSuperuser,
	ParentIsDefault, RelayChainAsNative, SiblingParachainAsNative, SiblingParachainConvertsVia,
	SignedAccountId32AsNative, SovereignSignedViaLocation, TakeWeightCredit, UsingComponents,
};
use xcm_executor::{Config, XcmExecutor};

pub mod currency;
pub mod fee;
pub mod impls;

use currency::*;
use fee::WeightToFee;
use impls::DealWithFees;

pub type NegativeImbalance = <Balances as Currency<AccountId>>::NegativeImbalance;

/// Opaque types. These are used by the CLI to instantiate machinery that don't need to know
/// the specifics of the runtime. They can then be made to be agnostic over specific formats
/// of data like extrinsics, allowing for them to continue syncing the network through upgrades
/// to even the core data structures.
pub mod opaque {
	use super::*;
	pub use sp_runtime::OpaqueExtrinsic as UncheckedExtrinsic;
	/// Opaque block header type.
	pub type Header = generic::Header<BlockNumber, BlakeTwo256>;
	/// Opaque block type.
	pub type Block = generic::Block<Header, UncheckedExtrinsic>;
	/// Opaque block identifier type.
	pub type BlockId = generic::BlockId<Block>;
	impl_opaque_keys! {
		pub struct SessionKeys {
			pub aura: Aura,
		}
	}
}

// Weights used in the runtime.
mod weights;

#[sp_version::runtime_version]
pub const VERSION: RuntimeVersion = RuntimeVersion {
	spec_name: create_runtime_str!("calamari"),
	impl_name: create_runtime_str!("calamari"),
	authoring_version: 1,
	spec_version: 3141,
	impl_version: 1,
	apis: RUNTIME_API_VERSIONS,
	transaction_version: 4,
	state_version: 0,
};

/// The version information used to identify this runtime when compiled natively.
#[cfg(feature = "std")]
pub fn native_version() -> NativeVersion {
	NativeVersion {
		runtime_version: VERSION,
		can_author_with: Default::default(),
	}
}

/// We assume that ~10% of the block weight is consumed by `on_initialize` handlers. This is
/// used to limit the maximal weight of a single extrinsic.
pub const AVERAGE_ON_INITIALIZE_RATIO: Perbill = Perbill::from_percent(10);
/// We allow `Normal` extrinsics to fill up the block up to 70%, the rest can be used by
/// Operational  extrinsics.
pub const NORMAL_DISPATCH_RATIO: Perbill = Perbill::from_percent(70);

/// We allow for 0.5 seconds of compute with a 6 second average block time.
pub const MAXIMUM_BLOCK_WEIGHT: Weight = WEIGHT_PER_SECOND / 2;

parameter_types! {
	pub const Version: RuntimeVersion = VERSION;
	pub RuntimeBlockLength: BlockLength =
		BlockLength::max_with_normal_ratio(5 * 1024 * 1024, NORMAL_DISPATCH_RATIO);
	pub RuntimeBlockWeights: BlockWeights = BlockWeights::builder()
		.base_block(BlockExecutionWeight::get())
		.for_class(DispatchClass::all(), |weights| {
			weights.base_extrinsic = ExtrinsicBaseWeight::get();
		})
		.for_class(DispatchClass::Normal, |weights| {
			weights.max_total = Some(NORMAL_DISPATCH_RATIO * MAXIMUM_BLOCK_WEIGHT);
		})
		.for_class(DispatchClass::Operational, |weights| {
			weights.max_total = Some(MAXIMUM_BLOCK_WEIGHT);
			// Operational transactions have some extra reserved space, so that they
			// are included even if block reached `MAXIMUM_BLOCK_WEIGHT`.
			weights.reserved = Some(
				MAXIMUM_BLOCK_WEIGHT - NORMAL_DISPATCH_RATIO * MAXIMUM_BLOCK_WEIGHT
			);
		})
		.avg_block_initialization(AVERAGE_ON_INITIALIZE_RATIO)
		.build_or_panic();
	pub const SS58Prefix: u8 = manta_primitives::constants::CALAMARI_SS58PREFIX;
}

impl pallet_tx_pause::Config for Runtime {
	type Event = Event;
	type UpdateOrigin = EnsureRoot<AccountId>;
	type WeightInfo = weights::pallet_tx_pause::SubstrateWeight<Runtime>;
}

// Don't allow permission-less asset creation.
pub struct BaseFilter;
impl Contains<Call> for BaseFilter {
	fn contains(call: &Call) -> bool {
		if matches!(
			call,
			Call::Timestamp(_) | Call::ParachainSystem(_) | Call::System(_)
		) {
			// always allow core call
			// pallet-timestamp and parachainSystem could not be filtered because they are used in commuication between releychain and parachain.
			return true;
		}

		if pallet_tx_pause::PausedTransactionFilter::<Runtime>::contains(call) {
			// no paused call
			return false;
		}

		match call {
			| Call::Authorship(_)
			// Sudo also cannot be filtered because it is used in runtime upgrade.
			| Call::Sudo(_)
			| Call::Multisig(_)
			// For now disallow public proposal workflows, treasury workflows,
			// as well as external_propose and external_propose_majority.
			// The following are filtered out:
			// pallet_democracy::Call::propose(_)
			// pallet_democracy::Call::second(_, _)
			// pallet_democracy::Call::cancel_proposal(_)
			// pallet_democracy::Call::clear_public_proposals()
			// pallet_democracy::Call::external_propose(_)
			// pallet_democracy::Call::external_propose_majority(_)
			| Call::Democracy(pallet_democracy::Call::vote {..}
								| pallet_democracy::Call::emergency_cancel {..}
								| pallet_democracy::Call::external_propose_default {..}
								| pallet_democracy::Call::fast_track  {..}
								| pallet_democracy::Call::veto_external {..}
								| pallet_democracy::Call::cancel_referendum {..}
								| pallet_democracy::Call::cancel_queued {..}
								| pallet_democracy::Call::delegate {..}
								| pallet_democracy::Call::undelegate {..}
								| pallet_democracy::Call::note_preimage {..}
								| pallet_democracy::Call::note_preimage_operational {..}
								| pallet_democracy::Call::note_imminent_preimage {..}
								| pallet_democracy::Call::note_imminent_preimage_operational {..}
								| pallet_democracy::Call::reap_preimage {..}
								| pallet_democracy::Call::unlock {..}
								| pallet_democracy::Call::remove_vote {..}
								| pallet_democracy::Call::remove_other_vote {..}
								| pallet_democracy::Call::enact_proposal {..}
								| pallet_democracy::Call::blacklist {..})
			| Call::Council(_)
			| Call::TechnicalCommittee(_)
			| Call::CouncilMembership(_)
			| Call::TechnicalMembership(_)
			// Treasury calls are filtered while it is accumulating funds.
			//| Call::Treasury(_)
			| Call::Scheduler(_)
			| Call::CalamariVesting(_)
			// We open pallet-session because user has to set his own session keys before register as collator.
			| Call::Session(_)
			// Currently, We filter `register_as_candidate` due to this call is not ready for community.
			| Call::CollatorSelection(
				manta_collator_selection::Call::set_invulnerables{..}
				| manta_collator_selection::Call::set_desired_candidates{..}
				| manta_collator_selection::Call::set_candidacy_bond{..}
				| manta_collator_selection::Call::register_candidate{..}
				| manta_collator_selection::Call::remove_collator{..}
				| manta_collator_selection::Call::leave_intent{..})
			| Call::Balances(_)
			| Call::Preimage(_)
			| Call::Utility(_) => true,
			_ => false,
			// Filter Session and CollatorSelection to prevent users from utility operation.
			// Filter XCM pallet.
		}
	}
}

// Configure FRAME pallets to include in runtime.
impl frame_system::Config for Runtime {
	type BaseCallFilter = BaseFilter; // Let filter activate.
	type BlockWeights = RuntimeBlockWeights;
	type BlockLength = RuntimeBlockLength;
	type AccountId = AccountId;
	type Call = Call;
	type Lookup = AccountIdLookup<AccountId, ()>;
	type Index = Index;
	type BlockNumber = BlockNumber;
	type Hash = Hash;
	type Hashing = BlakeTwo256;
	type Header = Header;
	type Event = Event;
	type Origin = Origin;
	type BlockHashCount = BlockHashCount;
	type DbWeight = RocksDbWeight;
	type Version = Version;
	type PalletInfo = PalletInfo;
	type OnNewAccount = ();
	type OnKilledAccount = ();
	type AccountData = pallet_balances::AccountData<Balance>;
	type SystemWeightInfo = weights::frame_system::SubstrateWeight<Runtime>;
	type SS58Prefix = SS58Prefix;
	type OnSetCode = cumulus_pallet_parachain_system::ParachainSetCode<Self>;
	type MaxConsumers = frame_support::traits::ConstU32<16>;
}

parameter_types! {
	pub const MinimumPeriod: u64 = SLOT_DURATION / 2;
}

impl pallet_timestamp::Config for Runtime {
	/// A timestamp: milliseconds since the unix epoch.
	type Moment = u64;
	type OnTimestampSet = ();
	type MinimumPeriod = MinimumPeriod;
	type WeightInfo = weights::pallet_timestamp::SubstrateWeight<Runtime>;
}

parameter_types! {
	pub const UncleGenerations: u32 = 0;
}

impl pallet_authorship::Config for Runtime {
	type FindAuthor = pallet_session::FindAccountFromAuthorIndex<Self, Aura>;
	type UncleGenerations = UncleGenerations;
	type FilterUncle = ();
	type EventHandler = (CollatorSelection,);
}

parameter_types! {
	pub const NativeTokenExistentialDeposit: u128 = 10 * cKMA; // 0.1 KMA
	pub const MaxLocks: u32 = 50;
	pub const MaxReserves: u32 = 50;
}

impl pallet_balances::Config for Runtime {
	type MaxLocks = MaxLocks;
	type MaxReserves = MaxReserves;
	type ReserveIdentifier = [u8; 8];
	type Balance = Balance;
	type DustRemoval = ();
	type Event = Event;
	type ExistentialDeposit = NativeTokenExistentialDeposit;
	type AccountStore = frame_system::Pallet<Runtime>;
	type WeightInfo = weights::pallet_balances::SubstrateWeight<Runtime>;
}

parameter_types! {
	/// Relay Chain `TransactionByteFee` / 10
	pub const TransactionByteFee: Balance = mKMA / 100;
	pub const OperationalFeeMultiplier: u8 = 5;
}

impl pallet_transaction_payment::Config for Runtime {
	type OnChargeTransaction = pallet_transaction_payment::CurrencyAdapter<Balances, DealWithFees>;
	type TransactionByteFee = TransactionByteFee;
	type WeightToFee = WeightToFee;
	type FeeMultiplierUpdate = SlowAdjustingFeeUpdate<Self>;
	type OperationalFeeMultiplier = OperationalFeeMultiplier;
}

parameter_types! {
	// One storage item; key size is 32; value is size 4+4+16+32 bytes = 56 bytes.
	pub const DepositBase: Balance = deposit(1, 88);
	// Additional storage item size of 32 bytes.
	pub const DepositFactor: Balance = deposit(0, 32);
	pub const MaxSignatories: u16 = 100;
}

impl pallet_multisig::Config for Runtime {
	type Event = Event;
	type Call = Call;
	type Currency = Balances;
	type DepositBase = DepositBase;
	type DepositFactor = DepositFactor;
	type MaxSignatories = MaxSignatories;
	type WeightInfo = weights::pallet_multisig::SubstrateWeight<Runtime>;
}

impl pallet_utility::Config for Runtime {
	type Event = Event;
	type Call = Call;
	type PalletsOrigin = OriginCaller;
	type WeightInfo = weights::pallet_utility::SubstrateWeight<Runtime>;
}

impl pallet_sudo::Config for Runtime {
	type Event = Event;
	type Call = Call;
}

parameter_types! {
	pub const LaunchPeriod: BlockNumber = 7 * DAYS;
	pub const VotingPeriod: BlockNumber = 7 * DAYS;
	pub const FastTrackVotingPeriod: BlockNumber = 3 * HOURS;
	pub const InstantAllowed: bool = true;
	pub const MinimumDeposit: Balance = 1000 * KMA;
	pub const EnactmentPeriod: BlockNumber = 1 * DAYS;
	pub const CooloffPeriod: BlockNumber = 7 * DAYS;
	pub const PreimageByteDeposit: Balance = deposit(0, 1);
	pub const MaxVotes: u32 = 100;
	pub const MaxProposals: u32 = 100;
}

impl pallet_democracy::Config for Runtime {
	type Proposal = Call;
	type Event = Event;
	type Currency = Balances;
	type EnactmentPeriod = EnactmentPeriod;
	type VoteLockingPeriod = EnactmentPeriod;
	type LaunchPeriod = LaunchPeriod;
	type VotingPeriod = VotingPeriod;
	type MinimumDeposit = MinimumDeposit;
	/// A straight majority of the council can decide what their next motion is.
	type ExternalOrigin =
		pallet_collective::EnsureProportionAtLeast<_1, _2, AccountId, CouncilCollective>;
	/// A super-majority can have the next scheduled referendum be a straight majority-carries vote.
	type ExternalMajorityOrigin =
		pallet_collective::EnsureProportionAtLeast<_3, _4, AccountId, CouncilCollective>;
	/// A unanimous council can have the next scheduled referendum be a straight default-carries
	/// (NTB) vote.
	type ExternalDefaultOrigin =
		pallet_collective::EnsureProportionAtLeast<_1, _1, AccountId, CouncilCollective>;
	/// Two thirds of the technical committee can have an ExternalMajority/ExternalDefault vote
	/// be tabled immediately and with a shorter voting/enactment period.
	type FastTrackOrigin =
		pallet_collective::EnsureProportionAtLeast<_2, _3, AccountId, TechnicalCollective>;
	type InstantOrigin =
		pallet_collective::EnsureProportionAtLeast<_1, _1, AccountId, TechnicalCollective>;
	type InstantAllowed = InstantAllowed;
	type FastTrackVotingPeriod = FastTrackVotingPeriod;
	// To cancel a proposal which has been passed, 2/3 of the council must agree to it.
	type CancellationOrigin =
		pallet_collective::EnsureProportionAtLeast<_2, _3, AccountId, CouncilCollective>;
	// To cancel a proposal before it has been passed, the technical committee must be unanimous or
	// Root must agree.
	type CancelProposalOrigin = EnsureOneOf<
		EnsureRoot<AccountId>,
		pallet_collective::EnsureProportionAtLeast<_1, _1, AccountId, TechnicalCollective>,
	>;
	type BlacklistOrigin = EnsureRoot<AccountId>;
	// Any single technical committee member may veto a coming council proposal, however they can
	// only do it once and it lasts only for the cool-off period.
	type VetoOrigin = pallet_collective::EnsureMember<AccountId, TechnicalCollective>;
	type CooloffPeriod = CooloffPeriod;
	type PreimageByteDeposit = PreimageByteDeposit;
	type OperationalPreimageOrigin = pallet_collective::EnsureMember<AccountId, CouncilCollective>;
	type Slash = ();
	type Scheduler = Scheduler;
	type PalletsOrigin = OriginCaller;
	type MaxVotes = MaxVotes;
	type WeightInfo = weights::pallet_democracy::SubstrateWeight<Runtime>;
	type MaxProposals = MaxProposals;
}

parameter_types! {
	/// The maximum amount of time (in blocks) for council members to vote on motions.
	/// Motions may end in fewer blocks if enough votes are cast to determine the result.
	pub const CouncilMotionDuration: BlockNumber = 3 * DAYS;
	pub const CouncilMaxProposals: u32 = 100;
	pub const CouncilMaxMembers: u32 = 100;
}

type CouncilCollective = pallet_collective::Instance1;
impl pallet_collective::Config<CouncilCollective> for Runtime {
	type Origin = Origin;
	type Proposal = Call;
	type Event = Event;
	type MotionDuration = CouncilMotionDuration;
	type MaxProposals = CouncilMaxProposals;
	type MaxMembers = CouncilMaxMembers;
	type DefaultVote = pallet_collective::PrimeDefaultVote;
	type WeightInfo = weights::pallet_collective::SubstrateWeight<Runtime>;
}

pub type EnsureRootOrThreeFourthsCouncil = EnsureOneOf<
	EnsureRoot<AccountId>,
	pallet_collective::EnsureProportionAtLeast<_3, _4, AccountId, CouncilCollective>,
>;

type CouncilMembershipInstance = pallet_membership::Instance1;
impl pallet_membership::Config<CouncilMembershipInstance> for Runtime {
	type Event = Event;
	type AddOrigin = EnsureRootOrThreeFourthsCouncil;
	type RemoveOrigin = EnsureRootOrThreeFourthsCouncil;
	type SwapOrigin = EnsureRootOrThreeFourthsCouncil;
	type ResetOrigin = EnsureRootOrThreeFourthsCouncil;
	type PrimeOrigin = EnsureRootOrThreeFourthsCouncil;
	type MembershipInitialized = Council;
	type MembershipChanged = Council;
	type MaxMembers = CouncilMaxMembers;
	type WeightInfo = weights::pallet_membership::SubstrateWeight<Runtime>;
}

parameter_types! {
	pub const TechnicalMotionDuration: BlockNumber = 3 * DAYS;
	pub const TechnicalMaxProposals: u32 = 100;
	pub const TechnicalMaxMembers: u32 = 100;
}

type TechnicalCollective = pallet_collective::Instance2;
impl pallet_collective::Config<TechnicalCollective> for Runtime {
	type Origin = Origin;
	type Proposal = Call;
	type Event = Event;
	type MotionDuration = TechnicalMotionDuration;
	type MaxProposals = TechnicalMaxProposals;
	type MaxMembers = TechnicalMaxMembers;
	type DefaultVote = pallet_collective::PrimeDefaultVote;
	type WeightInfo = weights::pallet_collective::SubstrateWeight<Runtime>;
}

type TechnicalMembershipInstance = pallet_membership::Instance2;
impl pallet_membership::Config<TechnicalMembershipInstance> for Runtime {
	type Event = Event;
	type AddOrigin = EnsureRootOrThreeFourthsCouncil;
	type RemoveOrigin = EnsureRootOrThreeFourthsCouncil;
	type SwapOrigin = EnsureRootOrThreeFourthsCouncil;
	type ResetOrigin = EnsureRootOrThreeFourthsCouncil;
	type PrimeOrigin = EnsureRootOrThreeFourthsCouncil;
	type MembershipInitialized = TechnicalCommittee;
	type MembershipChanged = TechnicalCommittee;
	type MaxMembers = TechnicalMaxMembers;
	type WeightInfo = weights::pallet_membership::SubstrateWeight<Runtime>;
}

parameter_types! {
	pub const ProposalBond: Permill = Permill::from_percent(1);
	pub const ProposalBondMinimum: Balance = 500 * KMA;
	pub const ProposalBondMaximum: Balance = 10_000 * KMA;
	pub const SpendPeriod: BlockNumber = 6 * DAYS;
	pub const Burn: Permill = Permill::from_percent(0);
	pub const TreasuryPalletId: PalletId = PalletId(*b"py/trsry");
	pub const MaxApprovals: u32 = 100;
}

type EnsureRootOrThreeFifthsCouncil = EnsureOneOf<
	EnsureRoot<AccountId>,
	pallet_collective::EnsureProportionAtLeast<_3, _5, AccountId, CouncilCollective>,
>;

type EnsureRootOrMoreThanHalfCouncil = EnsureOneOf<
	EnsureRoot<AccountId>,
	pallet_collective::EnsureProportionMoreThan<_1, _2, AccountId, CouncilCollective>,
>;

impl pallet_treasury::Config for Runtime {
	type PalletId = TreasuryPalletId;
	type Currency = Balances;
	type ApproveOrigin = EnsureRootOrThreeFifthsCouncil;
	type RejectOrigin = EnsureRootOrMoreThanHalfCouncil;
	type Event = Event;
	type OnSlash = Treasury;
	type ProposalBond = ProposalBond;
	type ProposalBondMinimum = ProposalBondMinimum;
	type ProposalBondMaximum = ProposalBondMaximum;
	type SpendPeriod = SpendPeriod;
	type Burn = Burn;
	type BurnDestination = ();
	type MaxApprovals = MaxApprovals;
	type WeightInfo = weights::pallet_treasury::SubstrateWeight<Runtime>;
	type SpendFunds = ();
}

parameter_types! {
	pub MaximumSchedulerWeight: Weight = Perbill::from_percent(80) *
		RuntimeBlockWeights::get().max_block;
	pub const MaxScheduledPerBlock: u32 = 50;
	pub const NoPreimagePostponement: Option<u32> = Some(10);
}

type ScheduleOrigin = EnsureRoot<AccountId>;
/// Used the compare the privilege of an origin inside the scheduler.
pub struct OriginPrivilegeCmp;
impl PrivilegeCmp<OriginCaller> for OriginPrivilegeCmp {
	fn cmp_privilege(left: &OriginCaller, right: &OriginCaller) -> Option<Ordering> {
		if left == right {
			return Some(Ordering::Equal);
		}

		match (left, right) {
			// Root is greater than anything.
			(OriginCaller::system(frame_system::RawOrigin::Root), _) => Some(Ordering::Greater),
			// Check which one has more yes votes.
			(
				OriginCaller::Council(pallet_collective::RawOrigin::Members(l_yes_votes, l_count)),
				OriginCaller::Council(pallet_collective::RawOrigin::Members(r_yes_votes, r_count)),
			) => Some((l_yes_votes * r_count).cmp(&(r_yes_votes * l_count))),
			// For every other origin we don't care, as they are not used for `ScheduleOrigin`.
			_ => None,
		}
	}
}

impl pallet_scheduler::Config for Runtime {
	type Event = Event;
	type Origin = Origin;
	type PalletsOrigin = OriginCaller;
	type Call = Call;
	type MaximumWeight = MaximumSchedulerWeight;
	type ScheduleOrigin = ScheduleOrigin;
	type MaxScheduledPerBlock = MaxScheduledPerBlock;
	type WeightInfo = weights::pallet_scheduler::SubstrateWeight<Runtime>;
	type OriginPrivilegeCmp = OriginPrivilegeCmp;
	type PreimageProvider = Preimage;
	type NoPreimagePostponement = NoPreimagePostponement;
}

parameter_types! {
<<<<<<< HEAD
	// Our NORMAL_DISPATCH_RATIO is 70% of the 5MB limit
	// So anything more than 3.5MB doesn't make sense here
	pub const PreimageMaxSize: u32 = 3584 * 1024;
	pub const PreimageBaseDeposit: Balance = 1 * KMA;
=======
	pub const PreimageMaxSize: u32 = 4096 * 1024;
	pub const PreimageBaseDeposit: Balance = 1_000 * KMA;
>>>>>>> 1f4f2e53
}

impl pallet_preimage::Config for Runtime {
	type WeightInfo = weights::pallet_preimage::SubstrateWeight<Runtime>;
	type Event = Event;
	type Currency = Balances;
	type ManagerOrigin = EnsureRoot<AccountId>;
	type MaxSize = PreimageMaxSize;
	// The sum of the below 2 amounts will get reserved every time someone submits a preimage.
	// Their sum will be unreserved when the preimage is requested, i.e. when it is going to be used.
	type BaseDeposit = PreimageBaseDeposit;
	type ByteDeposit = PreimageByteDeposit;
}

parameter_types! {
	pub const ReservedXcmpWeight: Weight = MAXIMUM_BLOCK_WEIGHT / 4;
	pub const ReservedDmpWeight: Weight = MAXIMUM_BLOCK_WEIGHT / 4;
}

impl cumulus_pallet_parachain_system::Config for Runtime {
	type Event = Event;
	type SelfParaId = parachain_info::Pallet<Runtime>;
	type DmpMessageHandler = DmpQueue;
	type ReservedDmpWeight = ReservedDmpWeight;
	type OutboundXcmpMessageSource = XcmpQueue;
	type XcmpMessageHandler = XcmpQueue;
	type ReservedXcmpWeight = ReservedXcmpWeight;
	type OnSystemEvent = ();
}

impl parachain_info::Config for Runtime {}

impl cumulus_pallet_aura_ext::Config for Runtime {}

parameter_types! {
	pub const KsmLocation: MultiLocation = MultiLocation::parent();
	pub const RelayNetwork: NetworkId = NetworkId::Kusama;
	pub RelayChainOrigin: Origin = cumulus_pallet_xcm::Origin::Relay.into();
	pub Ancestry: MultiLocation = Parachain(ParachainInfo::parachain_id().into()).into();
}

/// Type for specifying how a `MultiLocation` can be converted into an `AccountId`. This is used
/// when determining ownership of accounts for asset transacting and when attempting to use XCM
/// `Transact` in order to determine the dispatch Origin.
pub type LocationToAccountId = (
	// The parent (Relay-chain) origin converts to the default `AccountId`.
	ParentIsDefault<AccountId>,
	// Sibling parachain origins convert to AccountId via the `ParaId::into`.
	SiblingParachainConvertsVia<Sibling, AccountId>,
	// Straight up local `AccountId32` origins just alias directly to `AccountId`.
	AccountId32Aliases<RelayNetwork, AccountId>,
);

/// Means for transacting assets on this chain.
pub type LocalAssetTransactor = CurrencyAdapter<
	// Use this currency:
	Balances,
	// Use this currency when it is a fungible asset matching the given location or name:
	IsConcrete<KsmLocation>,
	// Do a simple punn to convert an AccountId32 MultiLocation into a native chain account ID:
	LocationToAccountId,
	// Our chain's account ID type (we can't get away without mentioning it explicitly):
	AccountId,
	// We don't track any teleports.
	(),
>;

/// This is the type we use to convert an (incoming) XCM origin into a local `Origin` instance,
/// ready for dispatching a transaction with Xcm's `Transact`. There is an `OriginKind` which can
/// biases the kind of local `Origin` it will become.
pub type XcmOriginToTransactDispatchOrigin = (
	// Sovereign account converter; this attempts to derive an `AccountId` from the origin location
	// using `LocationToAccountId` and then turn that into the usual `Signed` origin. Useful for
	// foreign chains who want to have a local sovereign account on this chain which they control.
	SovereignSignedViaLocation<LocationToAccountId, Origin>,
	// Native converter for Relay-chain (Parent) location; will converts to a `Relay` origin when
	// recognised.
	RelayChainAsNative<RelayChainOrigin, Origin>,
	// Native converter for sibling Parachains; will convert to a `SiblingPara` origin when
	// recognised.
	SiblingParachainAsNative<cumulus_pallet_xcm::Origin, Origin>,
	// Superuser converter for the Relay-chain (Parent) location. This will allow it to issue a
	// transaction from the Root origin.
	ParentAsSuperuser<Origin>,
	// Native signed account converter; this just converts an `AccountId32` origin into a normal
	// `Origin::Signed` origin of the same 32-byte value.
	SignedAccountId32AsNative<RelayNetwork, Origin>,
	// Xcm origins can be represented natively under the Xcm pallet's Xcm origin.
	XcmPassthrough<Origin>,
);

parameter_types! {
	// One XCM operation is 1_000_000_000 weight - almost certainly a conservative estimate.
	// see https://github.com/paritytech/cumulus/blob/master/polkadot-parachains/statemine/src/lib.rs#L551
	pub UnitWeightCost: Weight = 1_000_000_000;
	pub const MaxInstructions: u32 = 100;
}

match_type! {
	pub type ParentOrParentsExecutivePlurality: impl Contains<MultiLocation> = {
		MultiLocation { parents: 1, interior: Here } |
		MultiLocation { parents: 1, interior: X1(Plurality { id: BodyId::Executive, .. }) }
	};
}
match_type! {
	pub type ParentOrSiblings: impl Contains<MultiLocation> = {
		MultiLocation { parents: 1, interior: Here } |
		MultiLocation { parents: 1, interior: X1(_) }
	};
}

pub type Barrier = (
	TakeWeightCredit,
	AllowTopLevelPaidExecutionFrom<Everything>,
	// Parent and its exec plurality get free execution
	AllowUnpaidExecutionFrom<ParentOrParentsExecutivePlurality>,
	// Expected responses are OK.
	// Allows `Pending` or `VersionNotifier` query responses.
	AllowKnownQueryResponses<PolkadotXcm>,
	// Subscriptions for version tracking are OK.
	// Allows execution of `SubscribeVersion` or `UnsubscribeVersion` instruction,
	// from parent or sibling chains.
	AllowSubscriptionsFrom<ParentOrSiblings>,
);

pub struct XcmConfig;
impl Config for XcmConfig {
	type Call = Call;
	type XcmSender = XcmRouter;
	// How to withdraw and deposit an asset.
	type AssetTransactor = LocalAssetTransactor;
	type OriginConverter = XcmOriginToTransactDispatchOrigin;
	type IsReserve = NativeAsset;
	type IsTeleporter = NativeAsset; // <- should be enough to allow teleportation of KSM
	type LocationInverter = LocationInverter<Ancestry>;
	type Barrier = Barrier;
	type Weigher = FixedWeightBounds<UnitWeightCost, Call, MaxInstructions>;
	type Trader = UsingComponents<IdentityFee<Balance>, KsmLocation, AccountId, Balances, ()>;
	type ResponseHandler = PolkadotXcm; // Don't handle responses for now.
	type AssetTrap = PolkadotXcm;
	type AssetClaims = PolkadotXcm;
	type SubscriptionService = PolkadotXcm;
}

/// No one is allowed to dispatch XCM sends/executions.
pub type LocalOriginToLocation = ();

/// The means for routing XCM messages which are not for local execution into the right message
/// queues.
pub type XcmRouter = (
	// Two routers - use UMP to communicate with the relay chain:
	cumulus_primitives_utility::ParentAsUmp<ParachainSystem, PolkadotXcm>,
	// ..and XCMP to communicate with the sibling chains.
	XcmpQueue,
);

impl pallet_xcm::Config for Runtime {
	const VERSION_DISCOVERY_QUEUE_SIZE: u32 = 100;

	type Origin = Origin;
	type Call = Call;
	type Event = Event;
	type SendXcmOrigin = EnsureXcmOrigin<Origin, LocalOriginToLocation>;
	type XcmRouter = XcmRouter;
	type ExecuteXcmOrigin = EnsureXcmOrigin<Origin, LocalOriginToLocation>;
	/// This means that no location will pass XcmExecuteFilter, so a dispatched `execute` message will be filtered.
	/// This shouldn't be reachable since `LocalOriginToLocation = ();`, but let's be on the safe side.
	type XcmExecuteFilter = Nothing;
	type XcmExecutor = XcmExecutor<XcmConfig>;
	type XcmTeleportFilter = Everything;
	type XcmReserveTransferFilter = Everything;
	type Weigher = FixedWeightBounds<UnitWeightCost, Call, MaxInstructions>;
	type LocationInverter = LocationInverter<Ancestry>;
	type AdvertisedXcmVersion = pallet_xcm::CurrentXcmVersion;
}

impl cumulus_pallet_xcm::Config for Runtime {
	type Event = Event;
	type XcmExecutor = XcmExecutor<XcmConfig>;
}

impl cumulus_pallet_xcmp_queue::Config for Runtime {
	type Event = Event;
	type XcmExecutor = XcmExecutor<XcmConfig>;
	type ChannelInfo = ParachainSystem;
	type VersionWrapper = PolkadotXcm;
	type ExecuteOverweightOrigin = EnsureRoot<AccountId>;
}

impl cumulus_pallet_dmp_queue::Config for Runtime {
	type Event = Event;
	type XcmExecutor = XcmExecutor<XcmConfig>;
	type ExecuteOverweightOrigin = EnsureRoot<AccountId>;
}

parameter_types! {
	// Rotate collator's spot each 6 hours.
	pub const Period: u32 = 6 * HOURS;
	pub const Offset: u32 = 0;
	pub const MaxAuthorities: u32 = 100_000;
}

impl pallet_session::Config for Runtime {
	type Event = Event;
	type ValidatorId = <Self as frame_system::Config>::AccountId;
	// we don't have stash and controller, thus we don't need the convert as well.
	type ValidatorIdOf = manta_collator_selection::IdentityCollator;
	type ShouldEndSession = pallet_session::PeriodicSessions<Period, Offset>;
	type NextSessionRotation = pallet_session::PeriodicSessions<Period, Offset>;
	type SessionManager = CollatorSelection;
	// Essentially just Aura, but lets be pedantic.
	type SessionHandler =
		<opaque::SessionKeys as sp_runtime::traits::OpaqueKeys>::KeyTypeIdProviders;
	type Keys = opaque::SessionKeys;
	type WeightInfo = weights::pallet_session::SubstrateWeight<Runtime>;
}

impl pallet_aura::Config for Runtime {
	type AuthorityId = AuraId;
	type DisabledValidators = ();
	type MaxAuthorities = MaxAuthorities;
}

parameter_types! {
	// Pallet account for record rewards and give rewards to collator.
	pub const PotId: PalletId = PalletId(*b"PotStake");
	// How many collator candidates is allowed.
	pub const MaxCandidates: u32 = 50;
	// How many collators who cannot be slashed.
	pub const MaxInvulnerables: u32 = 5;
}

parameter_types! {
	pub const ExecutiveBody: BodyId = BodyId::Executive;
}

/// We allow root and the Relay Chain council to execute privileged collator selection operations.
pub type CollatorSelectionUpdateOrigin = EnsureOneOf<
	EnsureRoot<AccountId>,
	pallet_collective::EnsureProportionAtLeast<_1, _1, AccountId, CouncilCollective>,
>;

impl manta_collator_selection::Config for Runtime {
	type Event = Event;
	type Currency = Balances;
	type UpdateOrigin = CollatorSelectionUpdateOrigin;
	type PotId = PotId;
	type MaxCandidates = MaxCandidates;
	type MaxInvulnerables = MaxInvulnerables;
	// should be a multiple of session or things will get inconsistent
	type KickThreshold = Period;
	type ValidatorId = <Self as frame_system::Config>::AccountId;
	type ValidatorIdOf = manta_collator_selection::IdentityCollator;
	type ValidatorRegistration = Session;
	type WeightInfo = weights::manta_collator_selection::SubstrateWeight<Runtime>;
}

// Calamari pallets configuration
parameter_types! {
	pub const MinVestedTransfer: Balance = KMA;
	pub const MaxScheduleLength: u32 = 6;
}

impl calamari_vesting::Config for Runtime {
	type Currency = Balances;
	type Event = Event;
	type Timestamp = Timestamp;
	type MinVestedTransfer = MinVestedTransfer;
	type MaxScheduleLength = MaxScheduleLength;
	type WeightInfo = weights::calamari_vesting::SubstrateWeight<Runtime>;
}

// Create the runtime by composing the FRAME pallets that were previously configured.
construct_runtime!(
	pub enum Runtime where
		Block = Block,
		NodeBlock = opaque::Block,
		UncheckedExtrinsic = UncheckedExtrinsic,
	{
		// System support stuff.
		System: frame_system::{Pallet, Call, Config, Storage, Event<T>} = 0,
		ParachainSystem: cumulus_pallet_parachain_system::{
			Pallet, Call, Config, Storage, Inherent, Event<T>, ValidateUnsigned,
		} = 1,
		Timestamp: pallet_timestamp::{Pallet, Call, Storage, Inherent} = 2,
		ParachainInfo: parachain_info::{Pallet, Storage, Config} = 3,
		TransactionPause: pallet_tx_pause::{Pallet, Call, Storage, Event<T>} = 9,

		// Monetary stuff.
		Balances: pallet_balances::{Pallet, Call, Storage, Config<T>, Event<T>} = 10,
		TransactionPayment: pallet_transaction_payment::{Pallet, Storage} = 11,

		// Governance stuff.
		Democracy: pallet_democracy::{Pallet, Call, Storage, Config<T>, Event<T>} = 14,
		Council: pallet_collective::<Instance1>::{Pallet, Call, Storage, Origin<T>, Event<T>, Config<T>} = 15,
		CouncilMembership: pallet_membership::<Instance1>::{Pallet, Call, Storage, Event<T>, Config<T>} = 16,
		TechnicalCommittee: pallet_collective::<Instance2>::{Pallet, Call, Storage, Origin<T>, Event<T>, Config<T>} = 17,
		TechnicalMembership: pallet_membership::<Instance2>::{Pallet, Call, Storage, Event<T>, Config<T>} = 18,

		// Collator support. the order of these 5 are important and shall not change.
		Authorship: pallet_authorship::{Pallet, Call, Storage} = 20,
		CollatorSelection: manta_collator_selection::{Pallet, Call, Storage, Event<T>, Config<T>} = 21,
		Session: pallet_session::{Pallet, Call, Storage, Event, Config<T>} = 22,
		Aura: pallet_aura::{Pallet, Storage, Config<T>} = 23,
		AuraExt: cumulus_pallet_aura_ext::{Pallet, Storage, Config} = 24,

		// Treasury
		Treasury: pallet_treasury::{Pallet, Call, Storage, Event<T>} = 26,

		// Preimage registrar.
		Preimage: pallet_preimage::{Pallet, Call, Storage, Event<T>} = 28,
		// System scheduler.
		Scheduler: pallet_scheduler::{Pallet, Call, Storage, Event<T>} = 29,

		// XCM helpers.
		XcmpQueue: cumulus_pallet_xcmp_queue::{Pallet, Call, Storage, Event<T>} = 30,
		PolkadotXcm: pallet_xcm::{Pallet, Call, Storage, Event<T>, Origin, Config} = 31,
		CumulusXcm: cumulus_pallet_xcm::{Pallet, Event<T>, Origin} = 32,
		DmpQueue: cumulus_pallet_dmp_queue::{Pallet, Call, Storage, Event<T>} = 33,

		// Handy utilities.
		Utility: pallet_utility::{Pallet, Call, Event} = 40,
		Multisig: pallet_multisig::{Pallet, Call, Storage, Event<T>} = 41,
		Sudo: pallet_sudo::{Pallet, Call, Config<T>, Storage, Event<T>} = 42,

		// Calamari stuff
		CalamariVesting: calamari_vesting::{Pallet, Call, Storage, Event<T>} = 50,
	}
);

/// The address format for describing accounts.
pub type Address = sp_runtime::MultiAddress<AccountId, ()>;
/// Block type as expected by this runtime.
pub type Block = generic::Block<Header, UncheckedExtrinsic>;
/// A Block signed with a Justification
pub type SignedBlock = generic::SignedBlock<Block>;
/// BlockId type as expected by this runtime.
pub type BlockId = generic::BlockId<Block>;
/// The SignedExtension to the basic transaction logic.
pub type SignedExtra = (
	frame_system::CheckSpecVersion<Runtime>,
	frame_system::CheckTxVersion<Runtime>,
	frame_system::CheckGenesis<Runtime>,
	frame_system::CheckEra<Runtime>,
	frame_system::CheckNonce<Runtime>,
	frame_system::CheckWeight<Runtime>,
	pallet_transaction_payment::ChargeTransactionPayment<Runtime>,
);
/// Unchecked extrinsic type as expected by this runtime.
pub type UncheckedExtrinsic = generic::UncheckedExtrinsic<Address, Call, Signature, SignedExtra>;
/// Extrinsic type that has already been checked.
pub type CheckedExtrinsic = generic::CheckedExtrinsic<AccountId, Call, SignedExtra>;
/// Executive: handles dispatch to the various modules.
pub type Executive = frame_executive::Executive<
	Runtime,
	Block,
	frame_system::ChainContext<Runtime>,
	Runtime,
	AllPalletsReversedWithSystemFirst,
>;

impl_runtime_apis! {
	impl sp_consensus_aura::AuraApi<Block, AuraId> for Runtime {
		fn slot_duration() -> sp_consensus_aura::SlotDuration {
			sp_consensus_aura::SlotDuration::from_millis(Aura::slot_duration())
		}

		fn authorities() -> Vec<AuraId> {
			Aura::authorities().into_inner()
		}
	}

	impl sp_api::Core<Block> for Runtime {
		fn version() -> RuntimeVersion {
			VERSION
		}

		fn execute_block(block: Block) {
			Executive::execute_block(block)
		}

		fn initialize_block(header: &<Block as BlockT>::Header) {
			Executive::initialize_block(header)
		}
	}

	impl sp_api::Metadata<Block> for Runtime {
		fn metadata() -> OpaqueMetadata {
			OpaqueMetadata::new(Runtime::metadata().into())
		}
	}

	impl sp_block_builder::BlockBuilder<Block> for Runtime {
		fn apply_extrinsic(extrinsic: <Block as BlockT>::Extrinsic) -> ApplyExtrinsicResult {
			Executive::apply_extrinsic(extrinsic)
		}

		fn finalize_block() -> <Block as BlockT>::Header {
			Executive::finalize_block()
		}

		fn inherent_extrinsics(data: sp_inherents::InherentData) -> Vec<<Block as BlockT>::Extrinsic> {
			data.create_extrinsics()
		}

		fn check_inherents(
			block: Block,
			data: sp_inherents::InherentData,
		) -> sp_inherents::CheckInherentsResult {
			data.check_extrinsics(&block)
		}
	}

	impl sp_transaction_pool::runtime_api::TaggedTransactionQueue<Block> for Runtime {
		fn validate_transaction(
			source: TransactionSource,
			tx: <Block as BlockT>::Extrinsic,
			block_hash: <Block as BlockT>::Hash,
		) -> TransactionValidity {
			Executive::validate_transaction(source, tx, block_hash)
		}
	}

	impl sp_offchain::OffchainWorkerApi<Block> for Runtime {
		fn offchain_worker(header: &<Block as BlockT>::Header) {
			Executive::offchain_worker(header)
		}
	}

	impl sp_session::SessionKeys<Block> for Runtime {
		fn generate_session_keys(seed: Option<Vec<u8>>) -> Vec<u8> {
			opaque::SessionKeys::generate(seed)
		}

		fn decode_session_keys(
			encoded: Vec<u8>,
		) -> Option<Vec<(Vec<u8>, KeyTypeId)>> {
			opaque::SessionKeys::decode_into_raw_public_keys(&encoded)
		}
	}

	impl frame_system_rpc_runtime_api::AccountNonceApi<Block, AccountId, Index> for Runtime {
		fn account_nonce(account: AccountId) -> Index {
			System::account_nonce(account)
		}
	}

	impl pallet_transaction_payment_rpc_runtime_api::TransactionPaymentApi<Block, Balance> for Runtime {
		fn query_info(
			uxt: <Block as BlockT>::Extrinsic,
			len: u32,
		) -> pallet_transaction_payment_rpc_runtime_api::RuntimeDispatchInfo<Balance> {
			TransactionPayment::query_info(uxt, len)
		}
		fn query_fee_details(
			uxt: <Block as BlockT>::Extrinsic,
			len: u32,
		) -> pallet_transaction_payment::FeeDetails<Balance> {
			TransactionPayment::query_fee_details(uxt, len)
		}
	}

	impl cumulus_primitives_core::CollectCollationInfo<Block> for Runtime {
		fn collect_collation_info(header: &<Block as BlockT>::Header) -> cumulus_primitives_core::CollationInfo {
			ParachainSystem::collect_collation_info(header)
		}
	}

	#[cfg(feature = "try-runtime")]
	impl frame_try_runtime::TryRuntime<Block> for Runtime {
		fn on_runtime_upgrade() -> (Weight, Weight) {
			let weight = Executive::try_runtime_upgrade().unwrap();
			(weight, RuntimeBlockWeights::get().max_block)
		}

		fn execute_block_no_check(block: Block) -> Weight {
			Executive::execute_block_no_check(block)
		}
	}

	#[cfg(feature = "runtime-benchmarks")]
	impl frame_benchmarking::Benchmark<Block> for Runtime {
		fn benchmark_metadata(extra: bool) -> (
			Vec<frame_benchmarking::BenchmarkList>,
			Vec<frame_support::traits::StorageInfo>,
		) {
			use frame_benchmarking::{list_benchmark, Benchmarking, BenchmarkList};
			use frame_support::traits::StorageInfoTrait;
			use frame_system_benchmarking::Pallet as SystemBench;
			use cumulus_pallet_session_benchmarking::Pallet as SessionBench;

			let mut list = Vec::<BenchmarkList>::new();

			list_benchmark!(list, extra, pallet_balances, Balances);
			list_benchmark!(list, extra, pallet_multisig, Multisig);
			list_benchmark!(list, extra, frame_system, SystemBench::<Runtime>);
			list_benchmark!(list, extra, pallet_timestamp, Timestamp);
			list_benchmark!(list, extra, pallet_utility, Utility);
			list_benchmark!(list, extra, manta_collator_selection, CollatorSelection);
			list_benchmark!(list, extra, pallet_democracy, Democracy);
			list_benchmark!(list, extra, pallet_collective, Council);
			list_benchmark!(list, extra, pallet_membership, CouncilMembership);
			list_benchmark!(list, extra, pallet_treasury, Treasury);
			list_benchmark!(list, extra, pallet_preimage, Preimage);
			list_benchmark!(list, extra, pallet_scheduler, Scheduler);
			list_benchmark!(list, extra, calamari_vesting, CalamariVesting);
			list_benchmark!(list, extra, pallet_session, SessionBench::<Runtime>);
			list_benchmark!(list, extra, pallet_tx_pause, TransactionPause);

			let storage_info = AllPalletsReversedWithSystemFirst::storage_info();

			return (list, storage_info)
		}

		fn dispatch_benchmark(
			config: frame_benchmarking::BenchmarkConfig
		) -> Result<Vec<frame_benchmarking::BenchmarkBatch>, sp_runtime::RuntimeString> {
			use frame_benchmarking::{Benchmarking, BenchmarkBatch, add_benchmark, TrackedStorageKey};

			use frame_system_benchmarking::Pallet as SystemBench;
			impl frame_system_benchmarking::Config for Runtime {}

			use cumulus_pallet_session_benchmarking::Pallet as SessionBench;
			impl cumulus_pallet_session_benchmarking::Config for Runtime {}

			let whitelist: Vec<TrackedStorageKey> = vec![
				// Block Number
				hex_literal::hex!("26aa394eea5630e07c48ae0c9558cef702a5c1b19ab7a04f536c519aca4983ac").to_vec().into(),
				// Total Issuance
				hex_literal::hex!("c2261276cc9d1f8598ea4b6a74b15c2f57c875e4cff74148e4628f264b974c80").to_vec().into(),
				// Execution Phase
				hex_literal::hex!("26aa394eea5630e07c48ae0c9558cef7ff553b5a9862a516939d82b3d3d8661a").to_vec().into(),
				// Event Count
				hex_literal::hex!("26aa394eea5630e07c48ae0c9558cef70a98fdbe9ce6c55837576c60c7af3850").to_vec().into(),
				// System Events
				hex_literal::hex!("26aa394eea5630e07c48ae0c9558cef780d41e5e16056765bc8461851072c9d7").to_vec().into(),
			];

			let mut batches = Vec::<BenchmarkBatch>::new();
			let params = (&config, &whitelist);

			add_benchmark!(params, batches, frame_system, SystemBench::<Runtime>);
			add_benchmark!(params, batches, pallet_balances, Balances);
			add_benchmark!(params, batches, pallet_multisig, Multisig);
			add_benchmark!(params, batches, pallet_session, SessionBench::<Runtime>);
			add_benchmark!(params, batches, pallet_utility, Utility);
			add_benchmark!(params, batches, pallet_timestamp, Timestamp);
			add_benchmark!(params, batches, manta_collator_selection, CollatorSelection);
			add_benchmark!(params, batches, pallet_democracy, Democracy);
			add_benchmark!(params, batches, pallet_collective, Council);
			add_benchmark!(params, batches, pallet_membership, CouncilMembership);
			add_benchmark!(params, batches, pallet_scheduler, Scheduler);
			add_benchmark!(params, batches, pallet_preimage, Preimage);
			add_benchmark!(params, batches, pallet_treasury, Treasury);
			add_benchmark!(params, batches, calamari_vesting, CalamariVesting);
			add_benchmark!(params, batches, pallet_session, SessionBench::<Runtime>);
			add_benchmark!(params, batches, pallet_tx_pause, TransactionPause);

			if batches.is_empty() { return Err("Benchmark not found for this pallet.".into()) }
			Ok(batches)
		}
	}
}

struct CheckInherents;
impl cumulus_pallet_parachain_system::CheckInherents<Block> for CheckInherents {
	fn check_inherents(
		block: &Block,
		relay_state_proof: &cumulus_pallet_parachain_system::RelayChainStateProof,
	) -> sp_inherents::CheckInherentsResult {
		let relay_chain_slot = relay_state_proof
			.read_slot()
			.expect("Could not read the relay chain slot from the proof");

		let inherent_data =
			cumulus_primitives_timestamp::InherentDataProvider::from_relay_chain_slot_and_duration(
				relay_chain_slot,
				sp_std::time::Duration::from_secs(6),
			)
			.create_inherent_data()
			.expect("Could not create the timestamp inherent data");

		inherent_data.check_extrinsics(block)
	}
}

cumulus_pallet_parachain_system::register_validate_block! {
	Runtime = Runtime,
	BlockExecutor = cumulus_pallet_aura_ext::BlockExecutor::<Runtime, Executive>,
	CheckInherents = CheckInherents,
}<|MERGE_RESOLUTION|>--- conflicted
+++ resolved
@@ -578,15 +578,10 @@
 }
 
 parameter_types! {
-<<<<<<< HEAD
 	// Our NORMAL_DISPATCH_RATIO is 70% of the 5MB limit
 	// So anything more than 3.5MB doesn't make sense here
 	pub const PreimageMaxSize: u32 = 3584 * 1024;
 	pub const PreimageBaseDeposit: Balance = 1 * KMA;
-=======
-	pub const PreimageMaxSize: u32 = 4096 * 1024;
-	pub const PreimageBaseDeposit: Balance = 1_000 * KMA;
->>>>>>> 1f4f2e53
 }
 
 impl pallet_preimage::Config for Runtime {
