// Copyright 2020-2023 Manta Network.
// This file is part of Manta.
//
// Manta is free software: you can redistribute it and/or modify
// it under the terms of the GNU General Public License as published by
// the Free Software Foundation, either version 3 of the License, or
// (at your option) any later version.
//
// Manta is distributed in the hope that it will be useful,
// but WITHOUT ANY WARRANTY; without even the implied warranty of
// MERCHANTABILITY or FITNESS FOR A PARTICULAR PURPOSE.  See the
// GNU General Public License for more details.
//
// You should have received a copy of the GNU General Public License
// along with Manta.  If not, see <http://www.gnu.org/licenses/>.

pub use sp_runtime::Perbill;

/// The block saturation level. Fees will be updates based on this value.
pub const TARGET_BLOCK_FULLNESS: Perbill = Perbill::from_percent(25);

pub const FEES_PERCENTAGE_TO_AUTHOR: u8 = 10;
pub const FEES_PERCENTAGE_TO_BURN: u8 = 45;
pub const FEES_PERCENTAGE_TO_TREASURY: u8 = 45;

pub const TIPS_PERCENTAGE_TO_AUTHOR: u8 = 100;
pub const TIPS_PERCENTAGE_TO_TREASURY: u8 = 0;

#[cfg(test)]
mod fee_split_tests {
    use super::*;
    #[test]
    fn fee_split_adds_up_to_one() {
        assert_eq!(
            100,
            FEES_PERCENTAGE_TO_AUTHOR + FEES_PERCENTAGE_TO_BURN + FEES_PERCENTAGE_TO_TREASURY
        );
    }
    #[test]
    fn tips_split_adds_up_to_one() {
        assert_eq!(100, TIPS_PERCENTAGE_TO_AUTHOR + TIPS_PERCENTAGE_TO_TREASURY);
    }
}
#[cfg(test)]
mod multiplier_tests {
    use crate::{
        sp_api_hidden_includes_construct_runtime::hidden_include::traits::Hooks, Runtime,
        RuntimeBlockWeights as BlockWeights, System, TransactionPayment, KMA,
    };
    use frame_support::{dispatch::DispatchInfo, weights::DispatchClass};
    use manta_primitives::constants::time::DAYS;
    use pallet_transaction_payment::Multiplier;
    use runtime_common::MinimumMultiplier;

    fn fetch_kma_price() -> Result<f32, &'static str> {
        let body = reqwest::blocking::get(
            "https://api.coingecko.com/api/v3/simple/price?ids=calamari-network&vs_currencies=usd",
        )
        .unwrap();
        let json_reply: serde_json::Value = serde_json::from_reader(body).unwrap();
        if let Some(price) = json_reply["calamari-network"]["usd"].as_f64() {
            // CG API return: {"calamari-network":{"usd": 0.01092173}}
            Ok(price as f32)
        } else {
            Err("KMA price not found in reply from Coingecko. API changed? Check https://www.coingecko.com/en/api/documentation")
        }
    }

    #[test]
<<<<<<< HEAD
=======
    #[ignore] // This test should not fail CI
>>>>>>> 099c8fd0
    fn multiplier_growth_simulator_and_congestion_budget_test() {
        let target_daily_congestion_cost_usd = 100_000;
        let kma_price = fetch_kma_price().unwrap();
        println!("KMA/USD price as read from CoinGecko = {kma_price}");
        let target_daily_congestion_cost_kma =
            (target_daily_congestion_cost_usd as f32 / kma_price * KMA as f32) as u128;

        // assume the multiplier is initially set to its minimum and that each block
        // will be full with a single user extrinsic, which will minimize then length and base fees
        let mut multiplier = MinimumMultiplier::get();
        let block_weight = BlockWeights::get()
            .get(DispatchClass::Normal)
            .max_total
            .unwrap();

        let mut blocks = 0;
        let mut fees_paid = 0;
        let mut fees_after_one_day = 0;
        let mut fees_to_1x = 0;
        let mut blocks_to_1x = 0;

        let info = DispatchInfo {
            weight: block_weight,
            ..Default::default()
        };

        let mut t: sp_io::TestExternalities = frame_system::GenesisConfig::default()
            .build_storage::<Runtime>()
            .unwrap()
            .into();
        // set the minimum
        t.execute_with(|| {
            pallet_transaction_payment::NextFeeMultiplier::<Runtime>::set(MinimumMultiplier::get());
        });

        let mut should_fail = false;
        while multiplier <= Multiplier::from_u32(1) || blocks <= 7200 {
            t.execute_with(|| {
                // Give the attacker super powers to not pay tx-length fee
                // The maximum length fo a block is 3_670_016 on Calamari
                let len = 0;
                // Imagine this tx was called. This means that he will pay a single base-fee,
                // which is additional super powers for the attacker
                let fee = TransactionPayment::compute_fee(len, &info, 0);
                fees_paid += fee;

                // this will update the multiplier.
                System::set_block_consumed_resources(block_weight, len.try_into().unwrap());
                TransactionPayment::on_finalize(1);
                let next = TransactionPayment::next_fee_multiplier();

                assert!(next > multiplier, "{:?} !>= {:?}", next, multiplier);
                multiplier = next;

                println!(
                    "block = {} / multiplier {:?} / fee = {:?} / fees so far {:?} / fees so far in USD {:?}",
                    blocks, multiplier, fee, fees_paid, (fees_paid as f32 / KMA as f32) * kma_price
                );

                if blocks == 7200 {
                    fees_after_one_day = fees_paid;
                    if fees_paid < target_daily_congestion_cost_kma {
                        should_fail = true;
                    }
                }

                if multiplier <= Multiplier::from_u32(1u32) {
                    fees_to_1x = fees_paid;
                    blocks_to_1x = blocks;
                }
            });
            blocks += 1;
        }

        println!(
            "It will take {:?} days to reach multiplier of 1x at a total cost of USD {:?}",
            blocks_to_1x as f32 / DAYS as f32,
            (fees_to_1x as f32 / KMA as f32) * kma_price
        );

        println!(
            "Cost for 1 day in KMA {:?} and in USD {:?}",
            fees_after_one_day,
            (fees_after_one_day as f32 / KMA as f32) * kma_price
        );

        if should_fail {
            panic!("The cost to fully congest our network should be over the target_daily_congestion_cost_kma after 1 day.");
        }
    }

    #[test]
    fn multiplier_cool_down_simulator() {
        // Start from multiplier of 1 to see how long it will take to cool-down to the minimum
        let mut multiplier = Multiplier::from_u32(1);
        let mut blocks = 0;

        let mut t: sp_io::TestExternalities = frame_system::GenesisConfig::default()
            .build_storage::<Runtime>()
            .unwrap()
            .into();

        t.execute_with(|| {
            pallet_transaction_payment::NextFeeMultiplier::<Runtime>::set(multiplier);
        });

        while multiplier > MinimumMultiplier::get() {
            t.execute_with(|| {
                // this will update the multiplier.
                TransactionPayment::on_finalize(1);
                let next = TransactionPayment::next_fee_multiplier();

                assert!(next < multiplier, "{:?} !>= {:?}", next, multiplier);
                multiplier = next;

                println!("block = {} / multiplier {:?}", blocks, multiplier);
            });
            blocks += 1;
        }

        let cooldown_target = 10f32;
        let days = blocks as f32 / DAYS as f32;
        if days > cooldown_target {
            panic!("It will take more than 10 days to cool down: {:?}", days);
        }
    }
}<|MERGE_RESOLUTION|>--- conflicted
+++ resolved
@@ -67,10 +67,7 @@
     }
 
     #[test]
-<<<<<<< HEAD
-=======
     #[ignore] // This test should not fail CI
->>>>>>> 099c8fd0
     fn multiplier_growth_simulator_and_congestion_budget_test() {
         let target_daily_congestion_cost_usd = 100_000;
         let kma_price = fetch_kma_price().unwrap();
