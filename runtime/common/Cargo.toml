--- conflicted
+++ resolved
@@ -5,11 +5,7 @@
 license = 'GPL-3.0'
 name = "runtime-common"
 repository = 'https://github.com/Manta-Network/Manta/'
-<<<<<<< HEAD
-version = '4.0.4'
-=======
 version = '4.0.6'
->>>>>>> 099c8fd0
 
 [dependencies]
 # Substrate dependencies
