// Copyright 2020-2022 Manta Network.
// This file is part of Manta.
//
// Manta is free software: you can redistribute it and/or modify
// it under the terms of the GNU General Public License as published by
// the Free Software Foundation, either version 3 of the License, or
// (at your option) any later version.
//
// Manta is distributed in the hope that it will be useful,
// but WITHOUT ANY WARRANTY; without even the implied warranty of
// MERCHANTABILITY or FITNESS FOR A PARTICULAR PURPOSE.  See the
// GNU General Public License for more details.
//
// You should have received a copy of the GNU General Public License
// along with Manta.  If not, see <http://www.gnu.org/licenses/>.

//! Dolphin Parachain runtime.

#![cfg_attr(not(feature = "std"), no_std)]
#![recursion_limit = "256"]

// Make the WASM binary available.
#[cfg(feature = "std")]
include!(concat!(env!("OUT_DIR"), "/wasm_binary.rs"));

use sp_api::impl_runtime_apis;
use sp_core::{crypto::KeyTypeId, OpaqueMetadata};
use sp_runtime::{
	create_runtime_str, generic, impl_opaque_keys,
	traits::{AccountIdLookup, BlakeTwo256, Block as BlockT},
	transaction_validity::{TransactionSource, TransactionValidity},
	ApplyExtrinsicResult, Perbill, Permill,
};

use sp_core::u32_trait::{_1, _2, _3, _4, _5};
use sp_std::{cmp::Ordering, prelude::*};
#[cfg(feature = "std")]
use sp_version::NativeVersion;
use sp_version::RuntimeVersion;

use frame_support::{
	construct_runtime, parameter_types,
	traits::{ConstU16, ConstU32, ConstU8, Contains, Currency, EnsureOneOf, PrivilegeCmp},
	weights::{
		constants::{BlockExecutionWeight, ExtrinsicBaseWeight, WEIGHT_PER_SECOND},
		DispatchClass, Weight,
	},
	PalletId,
};
use frame_system::{
	limits::{BlockLength, BlockWeights},
	EnsureRoot,
};
use manta_primitives::{
	constants::{time::*, STAKING_PALLET_ID, TREASURY_PALLET_ID},
	types::{AccountId, AuraId, Balance, BlockNumber, Hash, Header, Index, Signature},
};
use runtime_common::prod_or_fast;

#[cfg(any(feature = "std", test))]
pub use sp_runtime::BuildStorage;

// Polkadot imports

use polkadot_runtime_common::{BlockHashCount, RocksDbWeight, SlowAdjustingFeeUpdate};
use xcm::latest::prelude::*;

pub mod assets_config;
pub mod currency;
pub mod fee;
pub mod impls;
pub mod xcm_config;

use currency::*;
use fee::WeightToFee;
use impls::DealWithFees;

pub type NegativeImbalance = <Balances as Currency<AccountId>>::NegativeImbalance;

/// Opaque types. These are used by the CLI to instantiate machinery that don't need to know
/// the specifics of the runtime. They can then be made to be agnostic over specific formats
/// of data like extrinsics, allowing for them to continue syncing the network through upgrades
/// to even the core data structures.
pub mod opaque {
	use super::*;
	pub use sp_runtime::OpaqueExtrinsic as UncheckedExtrinsic;
	/// Opaque block header type.
	pub type Header = generic::Header<BlockNumber, BlakeTwo256>;
	/// Opaque block type.
	pub type Block = generic::Block<Header, UncheckedExtrinsic>;
	/// Opaque block identifier type.
	pub type BlockId = generic::BlockId<Block>;
	impl_opaque_keys! {
		pub struct SessionKeys {
			pub aura: Aura,
		}
	}
}

// Weights used in the runtime.
mod weights;

#[sp_version::runtime_version]
pub const VERSION: RuntimeVersion = RuntimeVersion {
	spec_name: create_runtime_str!("dolphin"),
	impl_name: create_runtime_str!("dolphin"),
	authoring_version: 1,
<<<<<<< HEAD
	spec_version: 3150,
=======
	spec_version: 3151,
>>>>>>> 037de890
	impl_version: 1,
	apis: RUNTIME_API_VERSIONS,
	transaction_version: 1,
	state_version: 0,
};

/// The version information used to identify this runtime when compiled natively.
#[cfg(feature = "std")]
pub fn native_version() -> NativeVersion {
	NativeVersion {
		runtime_version: VERSION,
		can_author_with: Default::default(),
	}
}

/// We assume that ~10% of the block weight is consumed by `on_initialize` handlers. This is
/// used to limit the maximal weight of a single extrinsic.
pub const AVERAGE_ON_INITIALIZE_RATIO: Perbill = Perbill::from_percent(10);
/// We allow `Normal` extrinsics to fill up the block up to 70%, the rest can be used by
/// Operational  extrinsics.
pub const NORMAL_DISPATCH_RATIO: Perbill = Perbill::from_percent(70);

/// We allow for 0.5 seconds of compute with a 6 second average block time.
pub const MAXIMUM_BLOCK_WEIGHT: Weight = WEIGHT_PER_SECOND / 2;

parameter_types! {
	pub const Version: RuntimeVersion = VERSION;
	pub RuntimeBlockLength: BlockLength =
		BlockLength::max_with_normal_ratio(5 * 1024 * 1024, NORMAL_DISPATCH_RATIO);
	pub RuntimeBlockWeights: BlockWeights = BlockWeights::builder()
		.base_block(BlockExecutionWeight::get())
		.for_class(DispatchClass::all(), |weights| {
			weights.base_extrinsic = ExtrinsicBaseWeight::get();
		})
		.for_class(DispatchClass::Normal, |weights| {
			weights.max_total = Some(NORMAL_DISPATCH_RATIO * MAXIMUM_BLOCK_WEIGHT);
		})
		.for_class(DispatchClass::Operational, |weights| {
			weights.max_total = Some(MAXIMUM_BLOCK_WEIGHT);
			// Operational transactions have some extra reserved space, so that they
			// are included even if block reached `MAXIMUM_BLOCK_WEIGHT`.
			weights.reserved = Some(
				MAXIMUM_BLOCK_WEIGHT - NORMAL_DISPATCH_RATIO * MAXIMUM_BLOCK_WEIGHT
			);
		})
		.avg_block_initialization(AVERAGE_ON_INITIALIZE_RATIO)
		.build_or_panic();
	pub const SS58Prefix: u8 = manta_primitives::constants::CALAMARI_SS58PREFIX;
}

impl pallet_tx_pause::Config for Runtime {
	type Event = Event;
	type UpdateOrigin = EnsureRoot<AccountId>;
	type WeightInfo = weights::pallet_tx_pause::SubstrateWeight<Runtime>;
}

// Don't allow permission-less asset creation.
pub struct BaseFilter;
impl Contains<Call> for BaseFilter {
	fn contains(call: &Call) -> bool {
		if matches!(
			call,
			Call::Timestamp(_) | Call::ParachainSystem(_) | Call::System(_)
		) {
			// always allow core call
			// pallet-timestamp and parachainSystem could not be filtered because
			// they are used in communication between relaychain and parachain.
			return true;
		}

		if pallet_tx_pause::PausedTransactionFilter::<Runtime>::contains(call) {
			// no paused call
			return false;
		}

		match call {
			| Call::Authorship(_)
			// Sudo also cannot be filtered because it is used in runtime upgrade.
			| Call::Sudo(_)
			| Call::Multisig(_)
			// For now disallow public proposal workflows, treasury workflows,
			// as well as external_propose and external_propose_majority.
			// The following are filtered out:
			// pallet_democracy::Call::propose(_)
			// pallet_democracy::Call::second(_, _)
			// pallet_democracy::Call::cancel_proposal(_)
			// pallet_democracy::Call::clear_public_proposals()
			// pallet_democracy::Call::external_propose(_)
			// pallet_democracy::Call::external_propose_majority(_)
			| Call::Democracy(pallet_democracy::Call::vote {..}
								| pallet_democracy::Call::emergency_cancel {..}
								| pallet_democracy::Call::external_propose_default {..}
								| pallet_democracy::Call::fast_track  {..}
								| pallet_democracy::Call::veto_external {..}
								| pallet_democracy::Call::cancel_referendum {..}
								| pallet_democracy::Call::cancel_queued {..}
								| pallet_democracy::Call::delegate {..}
								| pallet_democracy::Call::undelegate {..}
								| pallet_democracy::Call::note_preimage {..}
								| pallet_democracy::Call::note_preimage_operational {..}
								| pallet_democracy::Call::note_imminent_preimage {..}
								| pallet_democracy::Call::note_imminent_preimage_operational {..}
								| pallet_democracy::Call::reap_preimage {..}
								| pallet_democracy::Call::unlock {..}
								| pallet_democracy::Call::remove_vote {..}
								| pallet_democracy::Call::remove_other_vote {..}
								| pallet_democracy::Call::enact_proposal {..}
								| pallet_democracy::Call::blacklist {..})
			| Call::Council(_)
			| Call::TechnicalCommittee(_)
			| Call::CouncilMembership(_)
			| Call::TechnicalMembership(_)
			// Treasury calls are filtered while it is accumulating funds.
			//| Call::Treasury(_)
			| Call::Scheduler(_)
			| Call::Session(_) // User must be able to set their session key when applying for a collator
			| Call::CollatorSelection(
				manta_collator_selection::Call::set_invulnerables{..}
				| manta_collator_selection::Call::set_desired_candidates{..}
				| manta_collator_selection::Call::set_candidacy_bond{..}
				| manta_collator_selection::Call::set_eviction_baseline{..}
				| manta_collator_selection::Call::set_eviction_tolerance{..}
				| manta_collator_selection::Call::register_candidate{..}
				// Currently, we filter `register_as_candidate` as this call is not yet ready for community.
				| manta_collator_selection::Call::remove_collator{..}
				| manta_collator_selection::Call::leave_intent{..})
			| Call::Balances(_)
			// Everything except transfer() is filtered out until it is practically needed:
			// orml_xtokens::Call::transfer_with_fee {..}
			// orml_xtokens::Call::transfer_multiasset {..}
			// orml_xtokens::Call::transfer_multiasset_with_fee {..}
			// orml_xtokens::Call::transfer_multicurrencies  {..}
			// orml_xtokens::Call::transfer_multiassets {..}
			| Call::XTokens(orml_xtokens::Call::transfer {..})
			| Call::MantaPay(_)
			| Call::Preimage(_)
			| Call::Utility(_) => true,
			// Filter XCM pallets, we only allow transfer with XTokens.
			// Filter Assets. Assets should only be accessed by AssetManager.
			// AssetManager is also filtered because all of its extrinsics are callable only by Root,
			// and Root calls skip this whole filter.
			_ => false,
		}
	}
}

// Configure FRAME pallets to include in runtime.
impl frame_system::Config for Runtime {
	type BaseCallFilter = BaseFilter; // Let filter activate.
	type BlockWeights = RuntimeBlockWeights;
	type BlockLength = RuntimeBlockLength;
	type AccountId = AccountId;
	type Call = Call;
	type Lookup = AccountIdLookup<AccountId, ()>;
	type Index = Index;
	type BlockNumber = BlockNumber;
	type Hash = Hash;
	type Hashing = BlakeTwo256;
	type Header = Header;
	type Event = Event;
	type Origin = Origin;
	type BlockHashCount = BlockHashCount;
	type DbWeight = RocksDbWeight;
	type Version = Version;
	type PalletInfo = PalletInfo;
	type OnNewAccount = ();
	type OnKilledAccount = ();
	type AccountData = pallet_balances::AccountData<Balance>;
	type SystemWeightInfo = weights::frame_system::SubstrateWeight<Runtime>;
	type SS58Prefix = SS58Prefix;
	type OnSetCode = cumulus_pallet_parachain_system::ParachainSetCode<Self>;
	type MaxConsumers = ConstU32<16>;
}

parameter_types! {
	pub const MinimumPeriod: u64 = SLOT_DURATION / 2;
}

impl pallet_timestamp::Config for Runtime {
	/// A timestamp: milliseconds since the unix epoch.
	type Moment = u64;
	type OnTimestampSet = ();
	type MinimumPeriod = MinimumPeriod;
	type WeightInfo = weights::pallet_timestamp::SubstrateWeight<Runtime>;
}

impl pallet_authorship::Config for Runtime {
	type FindAuthor = pallet_session::FindAccountFromAuthorIndex<Self, Aura>;
	type UncleGenerations = ConstU32<0>;
	type FilterUncle = ();
	type EventHandler = (CollatorSelection,);
}

parameter_types! {
	pub const NativeTokenExistentialDeposit: u128 = 10 * cDOL; // 0.1 DOL
}

impl pallet_balances::Config for Runtime {
	type MaxLocks = ConstU32<50>;
	type MaxReserves = ConstU32<50>;
	type ReserveIdentifier = [u8; 8];
	type Balance = Balance;
	type DustRemoval = ();
	type Event = Event;
	type ExistentialDeposit = NativeTokenExistentialDeposit;
	type AccountStore = frame_system::Pallet<Runtime>;
	type WeightInfo = weights::pallet_balances::SubstrateWeight<Runtime>;
}

parameter_types! {
	/// Relay Chain `TransactionByteFee` / 10
	pub const TransactionByteFee: Balance = mDOL / 100;
}

impl pallet_transaction_payment::Config for Runtime {
	type OnChargeTransaction = pallet_transaction_payment::CurrencyAdapter<Balances, DealWithFees>;
	type TransactionByteFee = TransactionByteFee;
	type WeightToFee = WeightToFee;
	type FeeMultiplierUpdate = SlowAdjustingFeeUpdate<Self>;
	type OperationalFeeMultiplier = ConstU8<5>;
}

parameter_types! {
	// One storage item; key size is 32; value is size 4+4+16+32 bytes = 56 bytes.
	pub const DepositBase: Balance = deposit(1, 88);
	// Additional storage item size of 32 bytes.
	pub const DepositFactor: Balance = deposit(0, 32);
}

impl pallet_multisig::Config for Runtime {
	type Event = Event;
	type Call = Call;
	type Currency = Balances;
	type DepositBase = DepositBase;
	type DepositFactor = DepositFactor;
	type MaxSignatories = ConstU16<100>;
	type WeightInfo = weights::pallet_multisig::SubstrateWeight<Runtime>;
}

impl pallet_utility::Config for Runtime {
	type Event = Event;
	type Call = Call;
	type PalletsOrigin = OriginCaller;
	type WeightInfo = weights::pallet_utility::SubstrateWeight<Runtime>;
}

impl pallet_sudo::Config for Runtime {
	type Event = Event;
	type Call = Call;
}

parameter_types! {
	pub LaunchPeriod: BlockNumber = prod_or_fast!(5 * MINUTES, 1 * MINUTES, "DOLPHIN_LAUNCHPERIOD");
	pub VotingPeriod: BlockNumber = prod_or_fast!(5 * MINUTES, 1 * MINUTES, "DOLPHIN_VOTINGPERIOD");
	pub FastTrackVotingPeriod: BlockNumber = prod_or_fast!(5 * MINUTES, 1 * MINUTES, "DOLPHIN_FASTTRACKVOTINGPERIOD");
	pub const InstantAllowed: bool = true;
	pub const MinimumDeposit: Balance = 20 * DOL;
	pub EnactmentPeriod: BlockNumber = prod_or_fast!(5 * MINUTES, 1 * MINUTES, "DOLPHIN_ENACTMENTPERIOD");
	pub CooloffPeriod: BlockNumber = prod_or_fast!(5 * MINUTES, 1 * MINUTES, "DOLPHIN_COOLOFFPERIOD");
	pub const PreimageByteDeposit: Balance = deposit(0, 1);
}

impl pallet_democracy::Config for Runtime {
	type Proposal = Call;
	type Event = Event;
	type Currency = Balances;
	type EnactmentPeriod = EnactmentPeriod;
	type VoteLockingPeriod = EnactmentPeriod;
	type LaunchPeriod = LaunchPeriod;
	type VotingPeriod = VotingPeriod;
	type MinimumDeposit = MinimumDeposit;
	/// A straight majority of the council can decide what their next motion is.
	type ExternalOrigin =
		pallet_collective::EnsureProportionAtLeast<_1, _2, AccountId, CouncilCollective>;
	/// A super-majority can have the next scheduled referendum be a straight majority-carries vote.
	type ExternalMajorityOrigin =
		pallet_collective::EnsureProportionAtLeast<_3, _4, AccountId, CouncilCollective>;
	/// A unanimous council can have the next scheduled referendum be a straight default-carries
	/// (NTB) vote.
	type ExternalDefaultOrigin =
		pallet_collective::EnsureProportionAtLeast<_1, _1, AccountId, CouncilCollective>;
	/// Two thirds of the technical committee can have an ExternalMajority/ExternalDefault vote
	/// be tabled immediately and with a shorter voting/enactment period.
	type FastTrackOrigin =
		pallet_collective::EnsureProportionAtLeast<_2, _3, AccountId, TechnicalCollective>;
	type InstantOrigin =
		pallet_collective::EnsureProportionAtLeast<_1, _1, AccountId, TechnicalCollective>;
	type InstantAllowed = InstantAllowed;
	type FastTrackVotingPeriod = FastTrackVotingPeriod;
	// To cancel a proposal which has been passed, 2/3 of the council must agree to it.
	type CancellationOrigin =
		pallet_collective::EnsureProportionAtLeast<_2, _3, AccountId, CouncilCollective>;
	// To cancel a proposal before it has been passed, the technical committee must be unanimous or
	// Root must agree.
	type CancelProposalOrigin = EnsureOneOf<
		EnsureRoot<AccountId>,
		pallet_collective::EnsureProportionAtLeast<_1, _1, AccountId, TechnicalCollective>,
	>;
	type BlacklistOrigin = EnsureRoot<AccountId>;
	// Any single technical committee member may veto a coming council proposal, however they can
	// only do it once and it lasts only for the cool-off period.
	type VetoOrigin = pallet_collective::EnsureMember<AccountId, TechnicalCollective>;
	type CooloffPeriod = CooloffPeriod;
	type PreimageByteDeposit = PreimageByteDeposit;
	type OperationalPreimageOrigin = pallet_collective::EnsureMember<AccountId, CouncilCollective>;
	type Slash = ();
	type Scheduler = Scheduler;
	type PalletsOrigin = OriginCaller;
	type MaxVotes = ConstU32<100>;
	type WeightInfo = weights::pallet_democracy::SubstrateWeight<Runtime>;
	type MaxProposals = ConstU32<100>;
}

parameter_types! {
	/// The maximum amount of time (in blocks) for council members to vote on motions.
	/// Motions may end in fewer blocks if enough votes are cast to determine the result.
	pub const CouncilMotionDuration: BlockNumber = 3 * DAYS;
}

type CouncilCollective = pallet_collective::Instance1;
impl pallet_collective::Config<CouncilCollective> for Runtime {
	type Origin = Origin;
	type Proposal = Call;
	type Event = Event;
	type MotionDuration = CouncilMotionDuration;
	type MaxProposals = ConstU32<100>;
	type MaxMembers = ConstU32<100>;
	type DefaultVote = pallet_collective::PrimeDefaultVote;
	type WeightInfo = weights::pallet_collective::SubstrateWeight<Runtime>;
}

pub type EnsureRootOrThreeFourthsCouncil = EnsureOneOf<
	EnsureRoot<AccountId>,
	pallet_collective::EnsureProportionAtLeast<_3, _4, AccountId, CouncilCollective>,
>;

type CouncilMembershipInstance = pallet_membership::Instance1;
impl pallet_membership::Config<CouncilMembershipInstance> for Runtime {
	type Event = Event;
	type AddOrigin = EnsureRootOrThreeFourthsCouncil;
	type RemoveOrigin = EnsureRootOrThreeFourthsCouncil;
	type SwapOrigin = EnsureRootOrThreeFourthsCouncil;
	type ResetOrigin = EnsureRootOrThreeFourthsCouncil;
	type PrimeOrigin = EnsureRootOrThreeFourthsCouncil;
	type MembershipInitialized = Council;
	type MembershipChanged = Council;
	type MaxMembers = ConstU32<100>;
	type WeightInfo = weights::pallet_membership::SubstrateWeight<Runtime>;
}

parameter_types! {
	pub const TechnicalMotionDuration: BlockNumber = 3 * DAYS;
}

type TechnicalCollective = pallet_collective::Instance2;
impl pallet_collective::Config<TechnicalCollective> for Runtime {
	type Origin = Origin;
	type Proposal = Call;
	type Event = Event;
	type MotionDuration = TechnicalMotionDuration;
	type MaxProposals = ConstU32<100>;
	type MaxMembers = ConstU32<100>;
	type DefaultVote = pallet_collective::PrimeDefaultVote;
	type WeightInfo = weights::pallet_collective::SubstrateWeight<Runtime>;
}

type TechnicalMembershipInstance = pallet_membership::Instance2;
impl pallet_membership::Config<TechnicalMembershipInstance> for Runtime {
	type Event = Event;
	type AddOrigin = EnsureRootOrThreeFourthsCouncil;
	type RemoveOrigin = EnsureRootOrThreeFourthsCouncil;
	type SwapOrigin = EnsureRootOrThreeFourthsCouncil;
	type ResetOrigin = EnsureRootOrThreeFourthsCouncil;
	type PrimeOrigin = EnsureRootOrThreeFourthsCouncil;
	type MembershipInitialized = TechnicalCommittee;
	type MembershipChanged = TechnicalCommittee;
	type MaxMembers = ConstU32<100>;
	type WeightInfo = weights::pallet_membership::SubstrateWeight<Runtime>;
}

parameter_types! {
	pub const ProposalBond: Permill = Permill::from_percent(1);
	pub const ProposalBondMinimum: Balance = 500 * DOL;
	pub const ProposalBondMaximum: Balance = 10_000 * DOL;
	pub SpendPeriod: BlockNumber = prod_or_fast!(10 * MINUTES, 2 * MINUTES, "DOLPHIN_SPENDPERIOD");
	pub const Burn: Permill = Permill::from_percent(0);
	pub const TreasuryPalletId: PalletId = TREASURY_PALLET_ID;
}

type EnsureRootOrThreeFifthsCouncil = EnsureOneOf<
	EnsureRoot<AccountId>,
	pallet_collective::EnsureProportionAtLeast<_3, _5, AccountId, CouncilCollective>,
>;

type EnsureRootOrMoreThanHalfCouncil = EnsureOneOf<
	EnsureRoot<AccountId>,
	pallet_collective::EnsureProportionMoreThan<_1, _2, AccountId, CouncilCollective>,
>;

impl pallet_treasury::Config for Runtime {
	type PalletId = TreasuryPalletId;
	type Currency = Balances;
	type ApproveOrigin = EnsureRootOrThreeFifthsCouncil;
	type RejectOrigin = EnsureRootOrMoreThanHalfCouncil;
	type Event = Event;
	type OnSlash = Treasury;
	type ProposalBond = ProposalBond;
	type ProposalBondMinimum = ProposalBondMinimum;
	type ProposalBondMaximum = ProposalBondMaximum;
	type SpendPeriod = SpendPeriod;
	type Burn = Burn;
	type BurnDestination = ();
	type MaxApprovals = ConstU32<100>;
	type WeightInfo = weights::pallet_treasury::SubstrateWeight<Runtime>;
	type SpendFunds = ();
}

parameter_types! {
	pub MaximumSchedulerWeight: Weight = Perbill::from_percent(80) *
		RuntimeBlockWeights::get().max_block;
	pub const NoPreimagePostponement: Option<u32> = Some(10);
}

type ScheduleOrigin = EnsureRoot<AccountId>;
/// Used the compare the privilege of an origin inside the scheduler.
pub struct OriginPrivilegeCmp;
impl PrivilegeCmp<OriginCaller> for OriginPrivilegeCmp {
	fn cmp_privilege(left: &OriginCaller, right: &OriginCaller) -> Option<Ordering> {
		if left == right {
			return Some(Ordering::Equal);
		}

		match (left, right) {
			// Root is greater than anything.
			(OriginCaller::system(frame_system::RawOrigin::Root), _) => Some(Ordering::Greater),
			// Check which one has more yes votes.
			(
				OriginCaller::Council(pallet_collective::RawOrigin::Members(l_yes_votes, l_count)),
				OriginCaller::Council(pallet_collective::RawOrigin::Members(r_yes_votes, r_count)),
			) => Some((l_yes_votes * r_count).cmp(&(r_yes_votes * l_count))),
			// For every other origin we don't care, as they are not used for `ScheduleOrigin`.
			_ => None,
		}
	}
}

impl pallet_scheduler::Config for Runtime {
	type Event = Event;
	type Origin = Origin;
	type PalletsOrigin = OriginCaller;
	type Call = Call;
	type MaximumWeight = MaximumSchedulerWeight;
	type ScheduleOrigin = ScheduleOrigin;
	type MaxScheduledPerBlock = ConstU32<50>; // 50 scheduled calls at most in the queue for a single block.
	type WeightInfo = weights::pallet_scheduler::SubstrateWeight<Runtime>;
	type OriginPrivilegeCmp = OriginPrivilegeCmp;
	type PreimageProvider = Preimage;
	type NoPreimagePostponement = NoPreimagePostponement;
}

parameter_types! {
	// Our NORMAL_DISPATCH_RATIO is 70% of the 5MB limit
	// So anything more than 3.5MB doesn't make sense here
	pub const PreimageMaxSize: u32 = 3584 * 1024;
	pub const PreimageBaseDeposit: Balance = 1 * DOL;
}

impl pallet_preimage::Config for Runtime {
	type WeightInfo = weights::pallet_preimage::SubstrateWeight<Runtime>;
	type Event = Event;
	type Currency = Balances;
	type ManagerOrigin = EnsureRoot<AccountId>;
	type MaxSize = PreimageMaxSize;
	// The sum of the below 2 amounts will get reserved every time someone submits a preimage.
	// Their sum will be unreserved when the preimage is requested, i.e. when it is going to be used.
	type BaseDeposit = PreimageBaseDeposit;
	type ByteDeposit = PreimageByteDeposit;
}

parameter_types! {
	// Rotate collator's spot each 6 hours.
	pub Period: u32 = prod_or_fast!(6 * HOURS, 2 * MINUTES, "DOLPHIN_PERIOD");
	pub const Offset: u32 = 0;
}

impl pallet_session::Config for Runtime {
	type Event = Event;
	type ValidatorId = <Self as frame_system::Config>::AccountId;
	// we don't have stash and controller, thus we don't need the convert as well.
	type ValidatorIdOf = manta_collator_selection::IdentityCollator;
	type ShouldEndSession = pallet_session::PeriodicSessions<Period, Offset>;
	type NextSessionRotation = pallet_session::PeriodicSessions<Period, Offset>;
	type SessionManager = CollatorSelection;
	// Essentially just Aura, but lets be pedantic.
	type SessionHandler =
		<opaque::SessionKeys as sp_runtime::traits::OpaqueKeys>::KeyTypeIdProviders;
	type Keys = opaque::SessionKeys;
	type WeightInfo = weights::pallet_session::SubstrateWeight<Runtime>;
}

impl pallet_aura::Config for Runtime {
	type AuthorityId = AuraId;
	type DisabledValidators = ();
	type MaxAuthorities = ConstU32<100_000>;
}

parameter_types! {
	// Pallet account for record rewards and give rewards to collator.
	pub const PotId: PalletId = STAKING_PALLET_ID;
}

parameter_types! {
	pub const ExecutiveBody: BodyId = BodyId::Executive;
}

/// We allow root and the Relay Chain council to execute privileged collator selection operations.
pub type CollatorSelectionUpdateOrigin = EnsureOneOf<
	EnsureRoot<AccountId>,
	pallet_collective::EnsureProportionAtLeast<_1, _1, AccountId, CouncilCollective>,
>;

impl manta_collator_selection::Config for Runtime {
	type Event = Event;
	type Currency = Balances;
	type UpdateOrigin = CollatorSelectionUpdateOrigin;
	type PotId = PotId;
	type MaxCandidates = ConstU32<50>; // 50 candidates at most
	type MaxInvulnerables = ConstU32<5>; // 5 invulnerables at most
	type ValidatorId = <Self as frame_system::Config>::AccountId;
	type ValidatorIdOf = manta_collator_selection::IdentityCollator;
	type AccountIdOf = manta_collator_selection::IdentityCollator;
	type ValidatorRegistration = Session;
	type WeightInfo = weights::manta_collator_selection::SubstrateWeight<Runtime>;
}

// Create the runtime by composing the FRAME pallets that were previously configured.
construct_runtime!(
	pub enum Runtime where
		Block = Block,
		NodeBlock = opaque::Block,
		UncheckedExtrinsic = UncheckedExtrinsic,
	{
		// System support stuff.
		System: frame_system::{Pallet, Call, Config, Storage, Event<T>} = 0,
		ParachainSystem: cumulus_pallet_parachain_system::{
			Pallet, Call, Config, Storage, Inherent, Event<T>, ValidateUnsigned,
		} = 1,
		Timestamp: pallet_timestamp::{Pallet, Call, Storage, Inherent} = 2,
		ParachainInfo: parachain_info::{Pallet, Storage, Config} = 3,
		TransactionPause: pallet_tx_pause::{Pallet, Call, Storage, Event<T>} = 9,

		// Monetary stuff.
		Balances: pallet_balances::{Pallet, Call, Storage, Config<T>, Event<T>} = 10,
		TransactionPayment: pallet_transaction_payment::{Pallet, Storage} = 11,

		// Governance stuff.
		Democracy: pallet_democracy::{Pallet, Call, Storage, Config<T>, Event<T>} = 14,
		Council: pallet_collective::<Instance1>::{Pallet, Call, Storage, Origin<T>, Event<T>, Config<T>} = 15,
		CouncilMembership: pallet_membership::<Instance1>::{Pallet, Call, Storage, Event<T>, Config<T>} = 16,
		TechnicalCommittee: pallet_collective::<Instance2>::{Pallet, Call, Storage, Origin<T>, Event<T>, Config<T>} = 17,
		TechnicalMembership: pallet_membership::<Instance2>::{Pallet, Call, Storage, Event<T>, Config<T>} = 18,

		// Collator support. the order of these 5 are important and shall not change.
		Authorship: pallet_authorship::{Pallet, Call, Storage} = 20,
		CollatorSelection: manta_collator_selection::{Pallet, Call, Storage, Event<T>, Config<T>} = 21,
		Session: pallet_session::{Pallet, Call, Storage, Event, Config<T>} = 22,
		Aura: pallet_aura::{Pallet, Storage, Config<T>} = 23,
		AuraExt: cumulus_pallet_aura_ext::{Pallet, Storage, Config} = 24,

		// Treasury
		Treasury: pallet_treasury::{Pallet, Call, Storage, Event<T>} = 26,

		// Preimage registrar.
		Preimage: pallet_preimage::{Pallet, Call, Storage, Event<T>} = 28,
		// System scheduler.
		Scheduler: pallet_scheduler::{Pallet, Call, Storage, Event<T>} = 29,

		// XCM helpers.
		XcmpQueue: cumulus_pallet_xcmp_queue::{Pallet, Call, Storage, Event<T>} = 30,
		PolkadotXcm: pallet_xcm::{Pallet, Call, Storage, Event<T>, Origin, Config} = 31,
		CumulusXcm: cumulus_pallet_xcm::{Pallet, Event<T>, Origin} = 32,
		DmpQueue: cumulus_pallet_dmp_queue::{Pallet, Call, Storage, Event<T>} = 33,
		XTokens: orml_xtokens::{Pallet, Call, Event<T>, Storage} = 34,

		// Handy utilities.
		Utility: pallet_utility::{Pallet, Call, Event} = 40,
		Multisig: pallet_multisig::{Pallet, Call, Storage, Event<T>} = 41,
		Sudo: pallet_sudo::{Pallet, Call, Config<T>, Storage, Event<T>} = 42,

		// Asset and Private Payment
		Assets: pallet_assets::{Pallet, Call, Storage, Event<T>} = 45,
		AssetManager: pallet_asset_manager::{Pallet, Call, Storage, Config<T>, Event<T>} = 46,
		MantaPay: pallet_manta_pay::{Pallet, Call, Storage, Event<T>} = 47,
	}
);

/// The address format for describing accounts.
pub type Address = sp_runtime::MultiAddress<AccountId, ()>;
/// Block type as expected by this runtime.
pub type Block = generic::Block<Header, UncheckedExtrinsic>;
/// A Block signed with a Justification
pub type SignedBlock = generic::SignedBlock<Block>;
/// BlockId type as expected by this runtime.
pub type BlockId = generic::BlockId<Block>;
/// The SignedExtension to the basic transaction logic.
pub type SignedExtra = (
	frame_system::CheckSpecVersion<Runtime>,
	frame_system::CheckTxVersion<Runtime>,
	frame_system::CheckGenesis<Runtime>,
	frame_system::CheckEra<Runtime>,
	frame_system::CheckNonce<Runtime>,
	frame_system::CheckWeight<Runtime>,
	pallet_transaction_payment::ChargeTransactionPayment<Runtime>,
);
/// Unchecked extrinsic type as expected by this runtime.
pub type UncheckedExtrinsic = generic::UncheckedExtrinsic<Address, Call, Signature, SignedExtra>;
/// Extrinsic type that has already been checked.
pub type CheckedExtrinsic = generic::CheckedExtrinsic<AccountId, Call, SignedExtra>;
/// Executive: handles dispatch to the various modules.
pub type Executive = frame_executive::Executive<
	Runtime,
	Block,
	frame_system::ChainContext<Runtime>,
	Runtime,
	AllPalletsReversedWithSystemFirst,
>;

impl_runtime_apis! {
	impl sp_consensus_aura::AuraApi<Block, AuraId> for Runtime {
		fn slot_duration() -> sp_consensus_aura::SlotDuration {
			sp_consensus_aura::SlotDuration::from_millis(Aura::slot_duration())
		}

		fn authorities() -> Vec<AuraId> {
			Aura::authorities().into_inner()
		}
	}

	impl sp_api::Core<Block> for Runtime {
		fn version() -> RuntimeVersion {
			VERSION
		}

		fn execute_block(block: Block) {
			Executive::execute_block(block)
		}

		fn initialize_block(header: &<Block as BlockT>::Header) {
			Executive::initialize_block(header)
		}
	}

	impl sp_api::Metadata<Block> for Runtime {
		fn metadata() -> OpaqueMetadata {
			OpaqueMetadata::new(Runtime::metadata().into())
		}
	}

	impl sp_block_builder::BlockBuilder<Block> for Runtime {
		fn apply_extrinsic(extrinsic: <Block as BlockT>::Extrinsic) -> ApplyExtrinsicResult {
			Executive::apply_extrinsic(extrinsic)
		}

		fn finalize_block() -> <Block as BlockT>::Header {
			Executive::finalize_block()
		}

		fn inherent_extrinsics(data: sp_inherents::InherentData) -> Vec<<Block as BlockT>::Extrinsic> {
			data.create_extrinsics()
		}

		fn check_inherents(
			block: Block,
			data: sp_inherents::InherentData,
		) -> sp_inherents::CheckInherentsResult {
			data.check_extrinsics(&block)
		}
	}

	impl sp_transaction_pool::runtime_api::TaggedTransactionQueue<Block> for Runtime {
		fn validate_transaction(
			source: TransactionSource,
			tx: <Block as BlockT>::Extrinsic,
			block_hash: <Block as BlockT>::Hash,
		) -> TransactionValidity {
			Executive::validate_transaction(source, tx, block_hash)
		}
	}

	impl sp_offchain::OffchainWorkerApi<Block> for Runtime {
		fn offchain_worker(header: &<Block as BlockT>::Header) {
			Executive::offchain_worker(header)
		}
	}

	impl sp_session::SessionKeys<Block> for Runtime {
		fn generate_session_keys(seed: Option<Vec<u8>>) -> Vec<u8> {
			opaque::SessionKeys::generate(seed)
		}

		fn decode_session_keys(
			encoded: Vec<u8>,
		) -> Option<Vec<(Vec<u8>, KeyTypeId)>> {
			opaque::SessionKeys::decode_into_raw_public_keys(&encoded)
		}
	}

	impl frame_system_rpc_runtime_api::AccountNonceApi<Block, AccountId, Index> for Runtime {
		fn account_nonce(account: AccountId) -> Index {
			System::account_nonce(account)
		}
	}

	impl pallet_transaction_payment_rpc_runtime_api::TransactionPaymentApi<Block, Balance> for Runtime {
		fn query_info(
			uxt: <Block as BlockT>::Extrinsic,
			len: u32,
		) -> pallet_transaction_payment_rpc_runtime_api::RuntimeDispatchInfo<Balance> {
			TransactionPayment::query_info(uxt, len)
		}
		fn query_fee_details(
			uxt: <Block as BlockT>::Extrinsic,
			len: u32,
		) -> pallet_transaction_payment::FeeDetails<Balance> {
			TransactionPayment::query_fee_details(uxt, len)
		}
	}

	impl cumulus_primitives_core::CollectCollationInfo<Block> for Runtime {
		fn collect_collation_info(header: &<Block as BlockT>::Header) -> cumulus_primitives_core::CollationInfo {
			ParachainSystem::collect_collation_info(header)
		}
	}

	#[cfg(feature = "try-runtime")]
	impl frame_try_runtime::TryRuntime<Block> for Runtime {
		fn on_runtime_upgrade() -> (Weight, Weight) {
			let weight = Executive::try_runtime_upgrade().unwrap();
			(weight, RuntimeBlockWeights::get().max_block)
		}

		fn execute_block_no_check(block: Block) -> Weight {
			Executive::execute_block_no_check(block)
		}
	}

	#[cfg(feature = "runtime-benchmarks")]
	impl frame_benchmarking::Benchmark<Block> for Runtime {
		fn benchmark_metadata(extra: bool) -> (
			Vec<frame_benchmarking::BenchmarkList>,
			Vec<frame_support::traits::StorageInfo>,
		) {
			use frame_benchmarking::{list_benchmark, Benchmarking, BenchmarkList};
			use frame_support::traits::StorageInfoTrait;
			use frame_system_benchmarking::Pallet as SystemBench;
			use cumulus_pallet_session_benchmarking::Pallet as SessionBench;

			let mut list = Vec::<BenchmarkList>::new();

			list_benchmark!(list, extra, pallet_balances, Balances);
			list_benchmark!(list, extra, pallet_multisig, Multisig);
			list_benchmark!(list, extra, frame_system, SystemBench::<Runtime>);
			list_benchmark!(list, extra, pallet_timestamp, Timestamp);
			list_benchmark!(list, extra, pallet_utility, Utility);
			list_benchmark!(list, extra, manta_collator_selection, CollatorSelection);
			list_benchmark!(list, extra, pallet_democracy, Democracy);
			list_benchmark!(list, extra, pallet_collective, Council);
			list_benchmark!(list, extra, pallet_membership, CouncilMembership);
			list_benchmark!(list, extra, pallet_treasury, Treasury);
			list_benchmark!(list, extra, pallet_preimage, Preimage);
			list_benchmark!(list, extra, pallet_scheduler, Scheduler);
			list_benchmark!(list, extra, pallet_session, SessionBench::<Runtime>);
			list_benchmark!(list, extra, pallet_tx_pause, TransactionPause);
			list_benchmark!(list, extra, pallet_assets, Assets);
			list_benchmark!(list, extra, pallet_manta_pay, MantaPay);
			list_benchmark!(list, extra, pallet_asset_manager, AssetManager);

			let storage_info = AllPalletsReversedWithSystemFirst::storage_info();

			return (list, storage_info)
		}

		fn dispatch_benchmark(
			config: frame_benchmarking::BenchmarkConfig
		) -> Result<Vec<frame_benchmarking::BenchmarkBatch>, sp_runtime::RuntimeString> {
			use frame_benchmarking::{Benchmarking, BenchmarkBatch, add_benchmark, TrackedStorageKey};

			use frame_system_benchmarking::Pallet as SystemBench;
			impl frame_system_benchmarking::Config for Runtime {}

			use cumulus_pallet_session_benchmarking::Pallet as SessionBench;
			impl cumulus_pallet_session_benchmarking::Config for Runtime {}

			let whitelist: Vec<TrackedStorageKey> = vec![
				// Block Number
				hex_literal::hex!("26aa394eea5630e07c48ae0c9558cef702a5c1b19ab7a04f536c519aca4983ac").to_vec().into(),
				// Total Issuance
				hex_literal::hex!("c2261276cc9d1f8598ea4b6a74b15c2f57c875e4cff74148e4628f264b974c80").to_vec().into(),
				// Execution Phase
				hex_literal::hex!("26aa394eea5630e07c48ae0c9558cef7ff553b5a9862a516939d82b3d3d8661a").to_vec().into(),
				// Event Count
				hex_literal::hex!("26aa394eea5630e07c48ae0c9558cef70a98fdbe9ce6c55837576c60c7af3850").to_vec().into(),
				// System Events
				hex_literal::hex!("26aa394eea5630e07c48ae0c9558cef780d41e5e16056765bc8461851072c9d7").to_vec().into(),
			];

			let mut batches = Vec::<BenchmarkBatch>::new();
			let params = (&config, &whitelist);

			add_benchmark!(params, batches, frame_system, SystemBench::<Runtime>);
			add_benchmark!(params, batches, pallet_balances, Balances);
			add_benchmark!(params, batches, pallet_multisig, Multisig);
			add_benchmark!(params, batches, pallet_session, SessionBench::<Runtime>);
			add_benchmark!(params, batches, pallet_utility, Utility);
			add_benchmark!(params, batches, pallet_timestamp, Timestamp);
			add_benchmark!(params, batches, manta_collator_selection, CollatorSelection);
			add_benchmark!(params, batches, pallet_democracy, Democracy);
			add_benchmark!(params, batches, pallet_collective, Council);
			add_benchmark!(params, batches, pallet_membership, CouncilMembership);
			add_benchmark!(params, batches, pallet_scheduler, Scheduler);
			add_benchmark!(params, batches, pallet_preimage, Preimage);
			add_benchmark!(params, batches, pallet_treasury, Treasury);
			add_benchmark!(params, batches, pallet_session, SessionBench::<Runtime>);
			add_benchmark!(params, batches, pallet_tx_pause, TransactionPause);
			add_benchmark!(params, batches, pallet_assets, Assets);
			add_benchmark!(params, batches, pallet_manta_pay, MantaPay);
			add_benchmark!(params, batches, pallet_asset_manager, AssetManager);

			if batches.is_empty() { return Err("Benchmark not found for this pallet.".into()) }
			Ok(batches)
		}
	}
}

struct CheckInherents;
impl cumulus_pallet_parachain_system::CheckInherents<Block> for CheckInherents {
	fn check_inherents(
		block: &Block,
		relay_state_proof: &cumulus_pallet_parachain_system::RelayChainStateProof,
	) -> sp_inherents::CheckInherentsResult {
		let relay_chain_slot = relay_state_proof
			.read_slot()
			.expect("Could not read the relay chain slot from the proof");

		let inherent_data =
			cumulus_primitives_timestamp::InherentDataProvider::from_relay_chain_slot_and_duration(
				relay_chain_slot,
				sp_std::time::Duration::from_secs(6),
			)
			.create_inherent_data()
			.expect("Could not create the timestamp inherent data");

		inherent_data.check_extrinsics(block)
	}
}

cumulus_pallet_parachain_system::register_validate_block! {
	Runtime = Runtime,
	BlockExecutor = cumulus_pallet_aura_ext::BlockExecutor::<Runtime, Executive>,
	CheckInherents = CheckInherents,
}<|MERGE_RESOLUTION|>--- conflicted
+++ resolved
@@ -105,11 +105,7 @@
 	spec_name: create_runtime_str!("dolphin"),
 	impl_name: create_runtime_str!("dolphin"),
 	authoring_version: 1,
-<<<<<<< HEAD
-	spec_version: 3150,
-=======
 	spec_version: 3151,
->>>>>>> 037de890
 	impl_version: 1,
 	apis: RUNTIME_API_VERSIONS,
 	transaction_version: 1,
