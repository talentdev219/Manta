--- conflicted
+++ resolved
@@ -17,20 +17,15 @@
 frame-system = { git = "https://github.com/paritytech/substrate.git", branch = "polkadot-v0.9.16", default-features = false }
 sp-std = { git = "https://github.com/paritytech/substrate.git", branch = "polkadot-v0.9.16", default-features = false }
 frame-benchmarking = { git = 'https://github.com/paritytech/substrate.git', branch = "polkadot-v0.9.16", default-features = false, optional = true }
-xcm = { git = 'https://github.com/paritytech/polkadot.git', default-features = false, branch = "release-v0.9.16", optional = true}
-manta-primitives = { path = "../../primitives", default-features = false}
+xcm = { git = 'https://github.com/paritytech/polkadot.git', default-features = false, branch = "release-v0.9.16", optional = true }
+manta-primitives = { path = "../../primitives", default-features = false }
 
 [dev-dependencies]
 sp-io = { git = "https://github.com/paritytech/substrate.git", branch = "polkadot-v0.9.16" }
 pallet-balances = { git = 'https://github.com/paritytech/substrate.git', branch = "polkadot-v0.9.16" }
 pallet-assets = { git = 'https://github.com/paritytech/substrate.git', branch = "polkadot-v0.9.16" }
-<<<<<<< HEAD
-sp-core = { git = "https://github.com/paritytech/substrate.git", branch = "polkadot-v0.9.16" }
-xcm = { git = 'https://github.com/paritytech/polkadot.git', branch = "release-v0.9.16" }
-=======
 sp-core = { git = "https://github.com/paritytech/substrate", branch = "polkadot-v0.9.16" }
-xcm = { git = 'https://github.com/paritytech/polkadot.git', default-features = false, branch = "release-v0.9.16"}
->>>>>>> 6435e17e
+xcm = { git = 'https://github.com/paritytech/polkadot.git', default-features = false, branch = "release-v0.9.16" }
 
 [features]
 default = ["std"]
