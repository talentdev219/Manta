// Copyright 2020-2022 Manta Network.
// This file is part of Manta.
//
// Manta is free software: you can redistribute it and/or modify
// it under the terms of the GNU General Public License as published by
// the Free Software Foundation, either version 3 of the License, or
// (at your option) any later version.
//
// Manta is distributed in the hope that it will be useful,
// but WITHOUT ANY WARRANTY; without even the implied warranty of
// MERCHANTABILITY or FITNESS FOR A PARTICULAR PURPOSE.  See the
// GNU General Public License for more details.
//
// You should have received a copy of the GNU General Public License
// along with Manta.  If not, see <http://www.gnu.org/licenses/>.

use frame_support::{
    pallet_prelude::DispatchResult,
    parameter_types,
    traits::{ConstU32, Everything},
    PalletId,
};
use frame_system::EnsureRoot;
use manta_primitives::{
    assets::{
        AssetConfig, AssetIdType, AssetLocation, AssetRegistry, AssetRegistryMetadata,
        AssetStorageMetadata, BalanceType, LocationType, NativeAndNonNative,
    },
    constants::{ASSET_MANAGER_PALLET_ID, MANTA_PAY_PALLET_ID},
<<<<<<< HEAD
    types::{AssetId, Balance, BlockNumber, Header},
=======
    types::{Balance, BlockNumber, Header},
>>>>>>> b2c4c1c4
};
use sp_core::H256;
use sp_runtime::{
    traits::{BlakeTwo256, IdentityLookup},
    AccountId32,
};
use xcm::{
    prelude::{Parachain, X1},
    v1::MultiLocation,
    VersionedMultiLocation,
};

use crate::StandardAssetId;

type UncheckedExtrinsic = frame_system::mocking::MockUncheckedExtrinsic<Test>;
type Block = frame_system::mocking::MockBlock<Test>;
type BlockNumber = u64;

frame_support::construct_runtime!(
    pub enum Test where
        Block = Block,
        NodeBlock = Block,
        UncheckedExtrinsic = UncheckedExtrinsic,
    {
        System: frame_system::{Pallet, Call, Config, Storage, Event<T>},
        MantaPayPallet: crate::{Pallet, Call, Storage, Event<T>},
        Balances: pallet_balances::{Pallet, Call, Storage, Config<T>, Event<T>},
        Assets: pallet_assets::{Pallet, Storage, Event<T>},
        AssetManager: pallet_asset_manager::{Pallet, Call, Storage, Event<T>},
    }
);

parameter_types! {
    pub const BlockHashCount: BlockNumber = 250;
    pub const SS58Prefix: u8 = manta_primitives::constants::CALAMARI_SS58PREFIX;
}

impl frame_system::Config for Test {
    type BaseCallFilter = Everything;
    type BlockWeights = ();
    type BlockLength = ();
    type DbWeight = ();
    type Origin = Origin;
    type Call = Call;
    type Index = u64;
    type BlockNumber = BlockNumber;
    type Hash = H256;
    type Hashing = BlakeTwo256;
    type AccountId = AccountId32;
    type Lookup = IdentityLookup<Self::AccountId>;
    type Header = Header;
    type Event = Event;
    type BlockHashCount = BlockHashCount;
    type Version = ();
    type PalletInfo = PalletInfo;
    type AccountData = pallet_balances::AccountData<Balance>;
    type OnNewAccount = ();
    type OnKilledAccount = ();
    type SystemWeightInfo = ();
    type SS58Prefix = SS58Prefix;
    type OnSetCode = ();
    type MaxConsumers = ConstU32<16>;
}

parameter_types! {
    pub ExistentialDeposit: Balance = 1;
    pub const MaxLocks: u32 = 50;
    pub const MaxReserves: u32 = 50;
}

impl pallet_balances::Config for Test {
    type MaxLocks = MaxLocks;
    type Balance = Balance;
    type Event = Event;
    type DustRemoval = ();
    type ExistentialDeposit = ExistentialDeposit;
    type AccountStore = System;
    type WeightInfo = ();
    type MaxReserves = MaxReserves;
    type ReserveIdentifier = [u8; 8];
}

parameter_types! {
    // Does not really matter as this will be only called by root
    pub const AssetDeposit: Balance = 0;
    pub const AssetAccountDeposit: Balance = 0;
    pub const ApprovalDeposit: Balance = 0;
    pub const AssetsStringLimit: u32 = 50;
    pub const MetadataDepositBase: Balance = 0;
    pub const MetadataDepositPerByte: Balance = 0;
}

impl pallet_assets::Config for Test {
    type Event = Event;
    type Balance = Balance;
    type AssetId = StandardAssetId;
    type Currency = Balances;
    type ForceOrigin = EnsureRoot<AccountId32>;
    type AssetDeposit = AssetDeposit;
    type AssetAccountDeposit = AssetAccountDeposit;
    type MetadataDepositBase = MetadataDepositBase;
    type MetadataDepositPerByte = MetadataDepositPerByte;
    type ApprovalDeposit = ApprovalDeposit;
    type StringLimit = AssetsStringLimit;
    type Freezer = ();
    type Extra = ();
    type WeightInfo = pallet_assets::weights::SubstrateWeight<Test>;
}

<<<<<<< HEAD
///
pub struct MantaAssetRegistry;
impl AssetIdType for MantaAssetRegistry {
    type AssetId = AssetId;
}
impl BalanceType for MantaAssetRegistry {
    type Balance = Balance;
}
=======
pub struct MantaAssetRegistry;
impl BalanceType for MantaAssetRegistry {
    type Balance = Balance;
}
impl AssetIdType for MantaAssetRegistry {
    type AssetId = StandardAssetId;
}
>>>>>>> b2c4c1c4
impl AssetRegistry for MantaAssetRegistry {
    type Metadata = AssetStorageMetadata;
    type Error = sp_runtime::DispatchError;

    fn create_asset(
<<<<<<< HEAD
        asset_id: AssetId,
=======
        asset_id: StandardAssetId,
>>>>>>> b2c4c1c4
        metadata: AssetStorageMetadata,
        min_balance: Balance,
        is_sufficient: bool,
    ) -> DispatchResult {
        Assets::force_create(
            Origin::root(),
            asset_id,
            AssetManager::account_id(),
            is_sufficient,
            min_balance,
        )?;

        Assets::force_set_metadata(
            Origin::root(),
            asset_id,
            metadata.name,
            metadata.symbol,
            metadata.decimals,
            metadata.is_frozen,
        )?;

        Assets::force_asset_status(
            Origin::root(),
            asset_id,
            AssetManager::account_id(),
            AssetManager::account_id(),
            AssetManager::account_id(),
            AssetManager::account_id(),
            min_balance,
            is_sufficient,
            metadata.is_frozen,
        )
    }

<<<<<<< HEAD
    fn update_asset_metadata(asset_id: &AssetId, metadata: AssetStorageMetadata) -> DispatchResult {
=======
    fn update_asset_metadata(
        asset_id: &StandardAssetId,
        metadata: AssetStorageMetadata,
    ) -> DispatchResult {
>>>>>>> b2c4c1c4
        Assets::force_set_metadata(
            Origin::root(),
            *asset_id,
            metadata.name,
            metadata.symbol,
            metadata.decimals,
            metadata.is_frozen,
        )
    }
}

parameter_types! {
<<<<<<< HEAD
    pub const StartNonNativeAssetId: AssetId = 8;
    pub const NativeAssetId: AssetId = 1;
=======
    pub const DummyAssetId: StandardAssetId = 0;
    pub const NativeAssetId: StandardAssetId = 1;
    pub const StartNonNativeAssetId: StandardAssetId = 8;
>>>>>>> b2c4c1c4
    pub NativeAssetLocation: AssetLocation = AssetLocation(
        VersionedMultiLocation::V1(MultiLocation::new(1, X1(Parachain(1024)))));
    pub NativeAssetMetadata: AssetRegistryMetadata<Balance> = AssetRegistryMetadata {
        metadata: AssetStorageMetadata {
            name: b"Dolphin".to_vec(),
            symbol: b"DOL".to_vec(),
            decimals: 18,
            is_frozen: false,
        },
        min_balance: 1u128,
<<<<<<< HEAD
        evm_address: None,
=======
>>>>>>> b2c4c1c4
        is_sufficient: true,
    };
    pub const AssetManagerPalletId: PalletId = ASSET_MANAGER_PALLET_ID;
}

<<<<<<< HEAD
///
=======
/// AssetConfig implementations for this runtime
>>>>>>> b2c4c1c4
#[derive(Clone, Eq, PartialEq)]
pub struct MantaAssetConfig;
impl LocationType for MantaAssetConfig {
    type Location = AssetLocation;
}
impl AssetIdType for MantaAssetConfig {
<<<<<<< HEAD
    type AssetId = AssetId;
=======
    type AssetId = StandardAssetId;
>>>>>>> b2c4c1c4
}
impl BalanceType for MantaAssetConfig {
    type Balance = Balance;
}
impl AssetConfig<Test> for MantaAssetConfig {
<<<<<<< HEAD
    type StartNonNativeAssetId = StartNonNativeAssetId;
    type NativeAssetId = NativeAssetId;
=======
    type NativeAssetId = NativeAssetId;
    type StartNonNativeAssetId = StartNonNativeAssetId;
>>>>>>> b2c4c1c4
    type AssetRegistryMetadata = AssetRegistryMetadata<Balance>;
    type NativeAssetLocation = NativeAssetLocation;
    type NativeAssetMetadata = NativeAssetMetadata;
    type StorageMetadata = AssetStorageMetadata;
    type AssetRegistry = MantaAssetRegistry;
    type FungibleLedger = NativeAndNonNative<Test, MantaAssetConfig, Balances, Assets>;
}

impl pallet_asset_manager::Config for Test {
    type Event = Event;
<<<<<<< HEAD
    type Balance = Balance;
    type Location = AssetLocation;
    type AssetId = AssetId;
=======
    type AssetId = StandardAssetId;
    type Balance = Balance;
    type Location = AssetLocation;
>>>>>>> b2c4c1c4
    type AssetConfig = MantaAssetConfig;
    type ModifierOrigin = EnsureRoot<AccountId32>;
    type PalletId = AssetManagerPalletId;
    type WeightInfo = ();
}

parameter_types! {
    pub const MantaPayPalletId: PalletId = MANTA_PAY_PALLET_ID;
}

impl crate::Config for Test {
    type Event = Event;
    type WeightInfo = crate::weights::SubstrateWeight<Self>;
    type PalletId = MantaPayPalletId;
    type AssetConfig = MantaAssetConfig;
}

pub fn new_test_ext() -> sp_io::TestExternalities {
    frame_system::GenesisConfig::default()
        .build_storage::<Test>()
        .unwrap()
        .into()
}<|MERGE_RESOLUTION|>--- conflicted
+++ resolved
@@ -27,11 +27,7 @@
         AssetStorageMetadata, BalanceType, LocationType, NativeAndNonNative,
     },
     constants::{ASSET_MANAGER_PALLET_ID, MANTA_PAY_PALLET_ID},
-<<<<<<< HEAD
-    types::{AssetId, Balance, BlockNumber, Header},
-=======
     types::{Balance, BlockNumber, Header},
->>>>>>> b2c4c1c4
 };
 use sp_core::H256;
 use sp_runtime::{
@@ -48,7 +44,6 @@
 
 type UncheckedExtrinsic = frame_system::mocking::MockUncheckedExtrinsic<Test>;
 type Block = frame_system::mocking::MockBlock<Test>;
-type BlockNumber = u64;
 
 frame_support::construct_runtime!(
     pub enum Test where
@@ -141,16 +136,6 @@
     type WeightInfo = pallet_assets::weights::SubstrateWeight<Test>;
 }
 
-<<<<<<< HEAD
-///
-pub struct MantaAssetRegistry;
-impl AssetIdType for MantaAssetRegistry {
-    type AssetId = AssetId;
-}
-impl BalanceType for MantaAssetRegistry {
-    type Balance = Balance;
-}
-=======
 pub struct MantaAssetRegistry;
 impl BalanceType for MantaAssetRegistry {
     type Balance = Balance;
@@ -158,17 +143,12 @@
 impl AssetIdType for MantaAssetRegistry {
     type AssetId = StandardAssetId;
 }
->>>>>>> b2c4c1c4
 impl AssetRegistry for MantaAssetRegistry {
     type Metadata = AssetStorageMetadata;
     type Error = sp_runtime::DispatchError;
 
     fn create_asset(
-<<<<<<< HEAD
-        asset_id: AssetId,
-=======
         asset_id: StandardAssetId,
->>>>>>> b2c4c1c4
         metadata: AssetStorageMetadata,
         min_balance: Balance,
         is_sufficient: bool,
@@ -203,14 +183,10 @@
         )
     }
 
-<<<<<<< HEAD
-    fn update_asset_metadata(asset_id: &AssetId, metadata: AssetStorageMetadata) -> DispatchResult {
-=======
     fn update_asset_metadata(
         asset_id: &StandardAssetId,
         metadata: AssetStorageMetadata,
     ) -> DispatchResult {
->>>>>>> b2c4c1c4
         Assets::force_set_metadata(
             Origin::root(),
             *asset_id,
@@ -223,14 +199,9 @@
 }
 
 parameter_types! {
-<<<<<<< HEAD
-    pub const StartNonNativeAssetId: AssetId = 8;
-    pub const NativeAssetId: AssetId = 1;
-=======
     pub const DummyAssetId: StandardAssetId = 0;
     pub const NativeAssetId: StandardAssetId = 1;
     pub const StartNonNativeAssetId: StandardAssetId = 8;
->>>>>>> b2c4c1c4
     pub NativeAssetLocation: AssetLocation = AssetLocation(
         VersionedMultiLocation::V1(MultiLocation::new(1, X1(Parachain(1024)))));
     pub NativeAssetMetadata: AssetRegistryMetadata<Balance> = AssetRegistryMetadata {
@@ -241,43 +212,26 @@
             is_frozen: false,
         },
         min_balance: 1u128,
-<<<<<<< HEAD
-        evm_address: None,
-=======
->>>>>>> b2c4c1c4
         is_sufficient: true,
     };
     pub const AssetManagerPalletId: PalletId = ASSET_MANAGER_PALLET_ID;
 }
 
-<<<<<<< HEAD
-///
-=======
 /// AssetConfig implementations for this runtime
->>>>>>> b2c4c1c4
 #[derive(Clone, Eq, PartialEq)]
 pub struct MantaAssetConfig;
 impl LocationType for MantaAssetConfig {
     type Location = AssetLocation;
 }
 impl AssetIdType for MantaAssetConfig {
-<<<<<<< HEAD
-    type AssetId = AssetId;
-=======
-    type AssetId = StandardAssetId;
->>>>>>> b2c4c1c4
+    type AssetId = StandardAssetId;
 }
 impl BalanceType for MantaAssetConfig {
     type Balance = Balance;
 }
 impl AssetConfig<Test> for MantaAssetConfig {
-<<<<<<< HEAD
-    type StartNonNativeAssetId = StartNonNativeAssetId;
-    type NativeAssetId = NativeAssetId;
-=======
     type NativeAssetId = NativeAssetId;
     type StartNonNativeAssetId = StartNonNativeAssetId;
->>>>>>> b2c4c1c4
     type AssetRegistryMetadata = AssetRegistryMetadata<Balance>;
     type NativeAssetLocation = NativeAssetLocation;
     type NativeAssetMetadata = NativeAssetMetadata;
@@ -288,15 +242,9 @@
 
 impl pallet_asset_manager::Config for Test {
     type Event = Event;
-<<<<<<< HEAD
+    type AssetId = StandardAssetId;
     type Balance = Balance;
     type Location = AssetLocation;
-    type AssetId = AssetId;
-=======
-    type AssetId = StandardAssetId;
-    type Balance = Balance;
-    type Location = AssetLocation;
->>>>>>> b2c4c1c4
     type AssetConfig = MantaAssetConfig;
     type ModifierOrigin = EnsureRoot<AccountId32>;
     type PalletId = AssetManagerPalletId;
