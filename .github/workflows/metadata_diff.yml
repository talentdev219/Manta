--- conflicted
+++ resolved
@@ -4,11 +4,7 @@
     inputs:
       reference_binary:
         description: The link to the reference binary, which should be the previous release.
-<<<<<<< HEAD
-        default: https://github.com/Manta-Network/Manta/releases/download/v4.0.3/manta
-=======
         default: https://github.com/Manta-Network/Manta/releases/download/v4.0.5/manta
->>>>>>> 099c8fd0
         required: true
       chain:
         description: The name of the chain under test. Usually, you would pass a local chain
